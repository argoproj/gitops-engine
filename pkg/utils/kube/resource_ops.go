package kube

import (
	"bytes"
	"context"
	"encoding/json"
	"errors"
	"fmt"
	"os"
	"strings"

	"github.com/go-logr/logr"
	"github.com/spf13/cobra"
	metav1 "k8s.io/apimachinery/pkg/apis/meta/v1"
	"k8s.io/apimachinery/pkg/apis/meta/v1/unstructured"
	"k8s.io/apimachinery/pkg/runtime"
	"k8s.io/apimachinery/pkg/types"
	"k8s.io/apimachinery/pkg/util/sets"
	"k8s.io/cli-runtime/pkg/genericclioptions"
	"k8s.io/cli-runtime/pkg/printers"
	"k8s.io/cli-runtime/pkg/resource"
	"k8s.io/client-go/discovery"
	"k8s.io/client-go/dynamic"
	"k8s.io/client-go/kubernetes"
	"k8s.io/client-go/rest"
	"k8s.io/kubectl/pkg/cmd/apply"
	"k8s.io/kubectl/pkg/cmd/auth"
	"k8s.io/kubectl/pkg/cmd/create"
	"k8s.io/kubectl/pkg/cmd/delete"
	"k8s.io/kubectl/pkg/cmd/replace"
	cmdutil "k8s.io/kubectl/pkg/cmd/util"
	"k8s.io/kubectl/pkg/scheme"
	"k8s.io/kubectl/pkg/util/openapi"

	"github.com/argoproj/gitops-engine/pkg/diff"
	"github.com/argoproj/gitops-engine/pkg/utils/io"
	"github.com/argoproj/gitops-engine/pkg/utils/tracing"
)

// ResourceOperations provides methods to manage k8s resources
type ResourceOperations interface {
	ApplyResource(ctx context.Context, obj *unstructured.Unstructured, dryRunStrategy cmdutil.DryRunStrategy, force, validate, serverSideApply bool, manager string, serverSideDiff bool, cascadingStrategy metav1.DeletionPropagation) (string, error)
	ReplaceResource(ctx context.Context, obj *unstructured.Unstructured, dryRunStrategy cmdutil.DryRunStrategy, force bool, cascadingStrategy metav1.DeletionPropagation) (string, error)
	CreateResource(ctx context.Context, obj *unstructured.Unstructured, dryRunStrategy cmdutil.DryRunStrategy, validate bool) (string, error)
	UpdateResource(ctx context.Context, obj *unstructured.Unstructured, dryRunStrategy cmdutil.DryRunStrategy) (*unstructured.Unstructured, error)
}

type kubectlResourceOperations struct {
	config        *rest.Config
	log           logr.Logger
	tracer        tracing.Tracer
	onKubectlRun  OnKubectlRunFunc
	fact          cmdutil.Factory
	openAPISchema openapi.Resources
}

type commandExecutor func(f cmdutil.Factory, ioStreams genericclioptions.IOStreams, fileName string) error

func (k *kubectlResourceOperations) runResourceCommand(ctx context.Context, obj *unstructured.Unstructured, dryRunStrategy cmdutil.DryRunStrategy, serverSideDiff bool, executor commandExecutor) (string, error) {
	manifestBytes, err := json.Marshal(obj)
	if err != nil {
		return "", err
	}
	manifestFile, err := os.CreateTemp(io.TempDir, "")
	if err != nil {
		return "", fmt.Errorf("Failed to generate temp file for manifest: %v", err)
	}
	defer io.DeleteFile(manifestFile.Name())
	if _, err = manifestFile.Write(manifestBytes); err != nil {
		return "", fmt.Errorf("Failed to write manifest: %v", err)
	}
	if err = manifestFile.Close(); err != nil {
		return "", fmt.Errorf("Failed to close manifest: %v", err)
	}

	// log manifest
	if k.log.V(1).Enabled() {
		var obj unstructured.Unstructured
		err := json.Unmarshal(manifestBytes, &obj)
		if err != nil {
			return "", err
		}
		redacted, _, err := diff.HideSecretData(&obj, nil)
		if err != nil {
			return "", err
		}
		redactedBytes, err := json.Marshal(redacted)
		if err != nil {
			return "", err
		}
		k.log.V(1).Info(string(redactedBytes))
	}

	var out []string
	// rbac resouces are first applied with auth reconcile kubectl feature.
	// serverSideDiff should avoid this step as the resources are not being actually
	// applied but just running in dryrun mode. Also, kubectl auth reconcile doesn't
	// currently support running dryrun in server mode.
	if obj.GetAPIVersion() == "rbac.authorization.k8s.io/v1" && !serverSideDiff {
		outReconcile, err := k.rbacReconcile(ctx, obj, manifestFile.Name(), dryRunStrategy)
		if err != nil {
			return "", fmt.Errorf("error running rbacReconcile: %s", err)
		}
		out = append(out, outReconcile)
		// We still want to fallthrough and run `kubectl apply` in order set the
		// last-applied-configuration annotation in the object.
	}

	// Run kubectl apply
	ioStreams := genericclioptions.IOStreams{
		In:     &bytes.Buffer{},
		Out:    &bytes.Buffer{},
		ErrOut: &bytes.Buffer{},
	}
	err = executor(k.fact, ioStreams, manifestFile.Name())
	if err != nil {
		return "", errors.New(cleanKubectlOutput(err.Error()))
	}
	if buf := strings.TrimSpace(ioStreams.Out.(*bytes.Buffer).String()); len(buf) > 0 {
		out = append(out, buf)
	}
	if buf := strings.TrimSpace(ioStreams.ErrOut.(*bytes.Buffer).String()); len(buf) > 0 {
		out = append(out, buf)
	}
	return strings.Join(out, ". "), nil
}

// rbacReconcile will perform reconciliation for RBAC resources. It will run
// the following command:
//
//	kubectl auth reconcile
//
// This is preferred over `kubectl apply`, which cannot tolerate changes in
// roleRef, which is an immutable field.
// See: https://github.com/kubernetes/kubernetes/issues/66353
// `auth reconcile` will delete and recreate the resource if necessary
func (k *kubectlResourceOperations) rbacReconcile(ctx context.Context, obj *unstructured.Unstructured, fileName string, dryRunStrategy cmdutil.DryRunStrategy) (string, error) {
	cleanup, err := k.processKubectlRun("auth")
	if err != nil {
		return "", fmt.Errorf("error processing kubectl run auth: %w", err)
	}
	defer cleanup()
	outReconcile, err := k.authReconcile(ctx, obj, fileName, dryRunStrategy)
	if err != nil {
		return "", fmt.Errorf("error running kubectl auth reconcile: %w", err)
	}
	return outReconcile, nil
}

func kubeCmdFactory(kubeconfig, ns string, config *rest.Config) cmdutil.Factory {
	kubeConfigFlags := genericclioptions.NewConfigFlags(true)
	if ns != "" {
		kubeConfigFlags.Namespace = &ns
	}
	kubeConfigFlags.KubeConfig = &kubeconfig
	kubeConfigFlags.WithDiscoveryBurst(config.Burst)
	kubeConfigFlags.WithDiscoveryQPS(config.QPS)
	matchVersionKubeConfigFlags := cmdutil.NewMatchVersionFlags(kubeConfigFlags)
	return cmdutil.NewFactory(matchVersionKubeConfigFlags)
}

func (k *kubectlResourceOperations) ReplaceResource(ctx context.Context, obj *unstructured.Unstructured, dryRunStrategy cmdutil.DryRunStrategy, force bool, cascadingStrategy metav1.DeletionPropagation) (string, error) {
	span := k.tracer.StartSpan("ReplaceResource")
	span.SetBaggageItem("kind", obj.GetKind())
	span.SetBaggageItem("name", obj.GetName())
	defer span.Finish()
	k.log.Info(fmt.Sprintf("Replacing resource %s/%s in cluster: %s, namespace: %s", obj.GetKind(), obj.GetName(), k.config.Host, obj.GetNamespace()))
	return k.runResourceCommand(ctx, obj, dryRunStrategy, false, func(f cmdutil.Factory, ioStreams genericclioptions.IOStreams, fileName string) error {
		cleanup, err := k.processKubectlRun("replace")
		if err != nil {
			return err
		}
		defer cleanup()

		replaceOptions, err := k.newReplaceOptions(k.config, f, ioStreams, fileName, obj.GetNamespace(), force, dryRunStrategy, cascadingStrategy)
		if err != nil {
			return err
		}
		return replaceOptions.Run(f)
	})
}

func (k *kubectlResourceOperations) CreateResource(ctx context.Context, obj *unstructured.Unstructured, dryRunStrategy cmdutil.DryRunStrategy, validate bool) (string, error) {
	gvk := obj.GroupVersionKind()
	span := k.tracer.StartSpan("CreateResource")
	span.SetBaggageItem("kind", gvk.Kind)
	span.SetBaggageItem("name", obj.GetName())
	defer span.Finish()
	return k.runResourceCommand(ctx, obj, dryRunStrategy, false, func(f cmdutil.Factory, ioStreams genericclioptions.IOStreams, fileName string) error {
		cleanup, err := k.processKubectlRun("create")
		if err != nil {
			return err
		}
		defer cleanup()

		createOptions, err := k.newCreateOptions(ioStreams, fileName, dryRunStrategy)
		if err != nil {
			return err
		}
		command := &cobra.Command{}
		saveConfig := false
		command.Flags().BoolVar(&saveConfig, "save-config", false, "")
		val := false
		command.Flags().BoolVar(&val, "validate", false, "")
		if validate {
			_ = command.Flags().Set("validate", "true")
		}

		return createOptions.RunCreate(f, command)
	})
}

func (k *kubectlResourceOperations) UpdateResource(ctx context.Context, obj *unstructured.Unstructured, dryRunStrategy cmdutil.DryRunStrategy) (*unstructured.Unstructured, error) {
	gvk := obj.GroupVersionKind()
	span := k.tracer.StartSpan("UpdateResource")
	span.SetBaggageItem("kind", gvk.Kind)
	span.SetBaggageItem("name", obj.GetName())
	defer span.Finish()
	dynamicIf, err := dynamic.NewForConfig(k.config)
	if err != nil {
		return nil, err
	}
	disco, err := discovery.NewDiscoveryClientForConfig(k.config)
	if err != nil {
		return nil, err
	}
	apiResource, err := ServerResourceForGroupVersionKind(disco, gvk, "update")
	if err != nil {
		return nil, err
	}
	resource := gvk.GroupVersion().WithResource(apiResource.Name)
	resourceIf := ToResourceInterface(dynamicIf, apiResource, resource, obj.GetNamespace())

	updateOptions := metav1.UpdateOptions{}
	switch dryRunStrategy {
	case cmdutil.DryRunClient, cmdutil.DryRunServer:
		updateOptions.DryRun = []string{metav1.DryRunAll}
	}
	return resourceIf.Update(ctx, obj, updateOptions)
}

// ApplyResource performs an apply of a unstructured resource
func (k *kubectlResourceOperations) ApplyResource(ctx context.Context, obj *unstructured.Unstructured, dryRunStrategy cmdutil.DryRunStrategy, force, validate, serverSideApply bool, manager string, serverSideDiff bool, cascadingStrategy metav1.DeletionPropagation) (string, error) {
	span := k.tracer.StartSpan("ApplyResource")
	span.SetBaggageItem("kind", obj.GetKind())
	span.SetBaggageItem("name", obj.GetName())
	defer span.Finish()
	k.log.WithValues(
		"dry-run", [...]string{"none", "client", "server"}[dryRunStrategy],
		"manager", manager,
		"serverSideApply", serverSideApply,
		"serverSideDiff", serverSideDiff).Info(fmt.Sprintf("Applying resource %s/%s in cluster: %s, namespace: %s", obj.GetKind(), obj.GetName(), k.config.Host, obj.GetNamespace()))

	return k.runResourceCommand(ctx, obj, dryRunStrategy, serverSideDiff, func(f cmdutil.Factory, ioStreams genericclioptions.IOStreams, fileName string) error {
		cleanup, err := k.processKubectlRun("apply")
		if err != nil {
			return err
		}
		defer cleanup()

		applyOpts, err := k.newApplyOptions(ioStreams, obj, fileName, validate, force, serverSideApply, dryRunStrategy, manager, serverSideDiff, cascadingStrategy)
		if err != nil {
			return err
		}
		return applyOpts.Run()
	})
}

<<<<<<< HEAD
func (k *kubectlResourceOperations) newApplyOptions(ioStreams genericclioptions.IOStreams, obj *unstructured.Unstructured, fileName string, validate bool, force, serverSideApply bool, dryRunStrategy cmdutil.DryRunStrategy, manager string, serverSideDiff bool, cascadingStrategy metav1.DeletionPropagation) (*apply.ApplyOptions, error) {
	flags := apply.NewApplyFlags(k.fact, ioStreams)
=======
func (k *kubectlResourceOperations) newApplyOptions(ioStreams genericclioptions.IOStreams, obj *unstructured.Unstructured, fileName string, validate bool, force, serverSideApply bool, dryRunStrategy cmdutil.DryRunStrategy, manager string, serverSideDiff bool) (*apply.ApplyOptions, error) {
	flags := apply.NewApplyFlags(ioStreams)
>>>>>>> 1f371a01
	o := &apply.ApplyOptions{
		IOStreams:         ioStreams,
		VisitedUids:       sets.Set[types.UID]{},
		VisitedNamespaces: sets.Set[string]{},
		Recorder:          genericclioptions.NoopRecorder{},
		PrintFlags:        flags.PrintFlags,
		Overwrite:         true,
		OpenAPIPatch:      true,
		ServerSideApply:   serverSideApply,
	}
	dynamicClient, err := dynamic.NewForConfig(k.config)
	if err != nil {
		return nil, err
	}
	o.DynamicClient = dynamicClient
	o.DeleteOptions, err = delete.NewDeleteFlags("").ToOptions(dynamicClient, ioStreams)
	if err != nil {
		return nil, err
	}
	o.OpenAPIGetter = k.fact
	o.DryRunStrategy = dryRunStrategy
	o.FieldManager = manager
	validateDirective := metav1.FieldValidationIgnore
	if validate {
		validateDirective = metav1.FieldValidationStrict
	}
	o.Validator, err = k.fact.Validator(validateDirective)
	if err != nil {
		return nil, err
	}
	o.Builder = k.fact.NewBuilder()
	o.Mapper, err = k.fact.ToRESTMapper()
	if err != nil {
		return nil, err
	}

	o.ToPrinter = func(operation string) (printers.ResourcePrinter, error) {
		o.PrintFlags.NamePrintFlags.Operation = operation
		switch o.DryRunStrategy {
		case cmdutil.DryRunClient:
			err = o.PrintFlags.Complete("%s (dry run)")
			if err != nil {
				return nil, err
			}
		case cmdutil.DryRunServer:
			if serverSideDiff {
				// managedFields are required by server-side diff to identify
				// changes made by mutation webhooks.
				o.PrintFlags.JSONYamlPrintFlags.ShowManagedFields = true
				p, err := o.PrintFlags.JSONYamlPrintFlags.ToPrinter("json")
				if err != nil {
					return nil, fmt.Errorf("error configuring server-side diff printer: %w", err)
				}
				return p, nil
			} else {
				err = o.PrintFlags.Complete("%s (server dry run)")
				if err != nil {
					return nil, fmt.Errorf("error configuring server dryrun printer: %w", err)
				}
			}
		}
		return o.PrintFlags.ToPrinter()
	}
	o.DeleteOptions.FilenameOptions.Filenames = []string{fileName}
	o.Namespace = obj.GetNamespace()
	o.DeleteOptions.ForceDeletion = force
	o.DeleteOptions.CascadingStrategy = cascadingStrategy
	o.DryRunStrategy = dryRunStrategy
	if manager != "" {
		o.FieldManager = manager
	}
	if serverSideApply || serverSideDiff {
		o.ForceConflicts = true
	}
	return o, nil
}

func (k *kubectlResourceOperations) newCreateOptions(ioStreams genericclioptions.IOStreams, fileName string, dryRunStrategy cmdutil.DryRunStrategy) (*create.CreateOptions, error) {
	o := create.NewCreateOptions(ioStreams)

	recorder, err := o.RecordFlags.ToRecorder()
	if err != nil {
		return nil, err
	}
	o.Recorder = recorder

	switch dryRunStrategy {
	case cmdutil.DryRunClient:
		err = o.PrintFlags.Complete("%s (dry run)")
		if err != nil {
			return nil, err
		}
	case cmdutil.DryRunServer:
		err = o.PrintFlags.Complete("%s (server dry run)")
		if err != nil {
			return nil, err
		}
	}
	o.DryRunStrategy = dryRunStrategy

	printer, err := o.PrintFlags.ToPrinter()
	if err != nil {
		return nil, err
	}
	o.PrintObj = func(obj runtime.Object) error {
		return printer.PrintObj(obj, o.Out)
	}
	o.FilenameOptions.Filenames = []string{fileName}
	return o, nil
}

func (k *kubectlResourceOperations) newReplaceOptions(config *rest.Config, f cmdutil.Factory, ioStreams genericclioptions.IOStreams, fileName string, namespace string, force bool, dryRunStrategy cmdutil.DryRunStrategy, cascadingStrategy metav1.DeletionPropagation) (*replace.ReplaceOptions, error) {
	o := replace.NewReplaceOptions(ioStreams)

	recorder, err := o.RecordFlags.ToRecorder()
	if err != nil {
		return nil, err
	}
	o.Recorder = recorder

	dynamicClient, err := dynamic.NewForConfig(config)
	if err != nil {
		return nil, err
	}

	o.DeleteOptions, err = o.DeleteFlags.ToOptions(dynamicClient, o.IOStreams)
	if err != nil {
		return nil, err
	}

	o.Builder = func() *resource.Builder {
		return f.NewBuilder()
	}

	switch dryRunStrategy {
	case cmdutil.DryRunClient:
		err = o.PrintFlags.Complete("%s (dry run)")
		if err != nil {
			return nil, err
		}
	case cmdutil.DryRunServer:
		err = o.PrintFlags.Complete("%s (server dry run)")
		if err != nil {
			return nil, err
		}
	}
	o.DryRunStrategy = dryRunStrategy

	printer, err := o.PrintFlags.ToPrinter()
	if err != nil {
		return nil, err
	}
	o.PrintObj = func(obj runtime.Object) error {
		return printer.PrintObj(obj, o.Out)
	}

	o.DeleteOptions.FilenameOptions.Filenames = []string{fileName}
	o.Namespace = namespace
	o.DeleteOptions.ForceDeletion = force
	o.DeleteOptions.CascadingStrategy = cascadingStrategy
	return o, nil
}

func newReconcileOptions(f cmdutil.Factory, kubeClient *kubernetes.Clientset, fileName string, ioStreams genericclioptions.IOStreams, namespace string, dryRunStrategy cmdutil.DryRunStrategy) (*auth.ReconcileOptions, error) {
	o := auth.NewReconcileOptions(ioStreams)
	o.RBACClient = kubeClient.RbacV1()
	o.NamespaceClient = kubeClient.CoreV1()
	o.FilenameOptions.Filenames = []string{fileName}
	o.DryRun = dryRunStrategy != cmdutil.DryRunNone

	r := f.NewBuilder().
		WithScheme(scheme.Scheme, scheme.Scheme.PrioritizedVersionsAllGroups()...).
		NamespaceParam(namespace).DefaultNamespace().
		FilenameParam(false, o.FilenameOptions).
		Flatten().
		Do()
	o.Visitor = r

	if o.DryRun {
		err := o.PrintFlags.Complete("%s (dry run)")
		if err != nil {
			return nil, err
		}
	}
	printer, err := o.PrintFlags.ToPrinter()
	if err != nil {
		return nil, err
	}
	o.PrintObject = printer.PrintObj
	return o, nil
}

func (k *kubectlResourceOperations) authReconcile(ctx context.Context, obj *unstructured.Unstructured, manifestFile string, dryRunStrategy cmdutil.DryRunStrategy) (string, error) {
	kubeClient, err := kubernetes.NewForConfig(k.config)
	if err != nil {
		return "", err
	}
	// `kubectl auth reconcile` has a side effect of auto-creating namespaces if it doesn't exist.
	// See: https://github.com/kubernetes/kubernetes/issues/71185. This is behavior which we do
	// not want. We need to check if the namespace exists, before know if it is safe to run this
	// command. Skip this for dryRuns.
	if dryRunStrategy == cmdutil.DryRunNone && obj.GetNamespace() != "" {
		_, err = kubeClient.CoreV1().Namespaces().Get(ctx, obj.GetNamespace(), metav1.GetOptions{})
		if err != nil {
			return "", err
		}
	}
	ioStreams := genericclioptions.IOStreams{
		In:     &bytes.Buffer{},
		Out:    &bytes.Buffer{},
		ErrOut: &bytes.Buffer{},
	}
	reconcileOpts, err := newReconcileOptions(k.fact, kubeClient, manifestFile, ioStreams, obj.GetNamespace(), dryRunStrategy)
	if err != nil {
		return "", fmt.Errorf("error calling newReconcileOptions: %w", err)
	}
	err = reconcileOpts.Validate()
	if err != nil {
		return "", errors.New(cleanKubectlOutput(err.Error()))
	}
	err = reconcileOpts.RunReconcile()
	if err != nil {
		return "", errors.New(cleanKubectlOutput(err.Error()))
	}

	var out []string
	if buf := strings.TrimSpace(ioStreams.Out.(*bytes.Buffer).String()); len(buf) > 0 {
		out = append(out, buf)
	}
	if buf := strings.TrimSpace(ioStreams.ErrOut.(*bytes.Buffer).String()); len(buf) > 0 {
		out = append(out, buf)
	}
	return strings.Join(out, ". "), nil
}

func (k *kubectlResourceOperations) processKubectlRun(cmd string) (CleanupFunc, error) {
	if k.onKubectlRun != nil {
		return k.onKubectlRun(cmd)
	}
	return func() {}, nil
}<|MERGE_RESOLUTION|>--- conflicted
+++ resolved
@@ -266,13 +266,8 @@
 	})
 }
 
-<<<<<<< HEAD
 func (k *kubectlResourceOperations) newApplyOptions(ioStreams genericclioptions.IOStreams, obj *unstructured.Unstructured, fileName string, validate bool, force, serverSideApply bool, dryRunStrategy cmdutil.DryRunStrategy, manager string, serverSideDiff bool, cascadingStrategy metav1.DeletionPropagation) (*apply.ApplyOptions, error) {
-	flags := apply.NewApplyFlags(k.fact, ioStreams)
-=======
-func (k *kubectlResourceOperations) newApplyOptions(ioStreams genericclioptions.IOStreams, obj *unstructured.Unstructured, fileName string, validate bool, force, serverSideApply bool, dryRunStrategy cmdutil.DryRunStrategy, manager string, serverSideDiff bool) (*apply.ApplyOptions, error) {
 	flags := apply.NewApplyFlags(ioStreams)
->>>>>>> 1f371a01
 	o := &apply.ApplyOptions{
 		IOStreams:         ioStreams,
 		VisitedUids:       sets.Set[types.UID]{},
