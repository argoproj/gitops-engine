package cache

import (
	"reflect"
	"time"

	log "github.com/sirupsen/logrus"
	"k8s.io/apimachinery/pkg/apis/meta/v1/unstructured"
	"k8s.io/client-go/rest"

	"github.com/argoproj/gitops-engine/pkg/health"
	"github.com/argoproj/gitops-engine/pkg/utils/kube"
)

type noopSettings struct {
}

func (f *noopSettings) GetResourceHealth(_ *unstructured.Unstructured) (*health.HealthStatus, error) {
	return nil, nil
}

func (f *noopSettings) IsExcludedResource(_, _, _ string) bool {
	return false
}

// Settings caching customizations
type Settings struct {
	// ResourceHealthOverride contains health assessment overrides
	ResourceHealthOverride health.HealthOverride
	// ResourcesFilter holds filter that excludes resources
	ResourcesFilter kube.ResourceFilter
}

type UpdateSettingsFunc func(cache *clusterCache)

// SetKubectl allows to override kubectl wrapper implementation
func SetKubectl(kubectl kube.Kubectl) UpdateSettingsFunc {
	return func(cache *clusterCache) {
		cache.kubectl = kubectl
	}
}

// SetPopulateResourceInfoHandler updates handler that populates resource info
func SetPopulateResourceInfoHandler(handler OnPopulateResourceInfoHandler) UpdateSettingsFunc {
	return func(cache *clusterCache) {
		cache.populateResourceInfoHandler = handler
	}
}

// SetSettings updates caching settings
func SetSettings(settings Settings) UpdateSettingsFunc {
	return func(cache *clusterCache) {
		if !reflect.DeepEqual(cache.settings, settings) {
			log.WithField("server", cache.config.Host).Infof("Changing cluster cache settings to: %v", settings)
			cache.settings = Settings{settings.ResourceHealthOverride, settings.ResourcesFilter}
		}
	}
}

// SetNamespaces updates list of monitored namespaces
func SetNamespaces(namespaces []string) UpdateSettingsFunc {
	return func(cache *clusterCache) {
		if !reflect.DeepEqual(cache.namespaces, namespaces) {
			log.WithField("server", cache.config.Host).Infof("Changing cluster namespaces to: %v", namespaces)
			cache.namespaces = namespaces
		}
	}
}

// SetConfig updates cluster rest config
func SetConfig(config *rest.Config) UpdateSettingsFunc {
	return func(cache *clusterCache) {
		if !reflect.DeepEqual(cache.config, config) {
			log.WithField("server", cache.config.Host).Infof("Changing cluster config to: %v", config)
			cache.config = config
		}
	}
}

<<<<<<< HEAD
// SetListPageSize sets the page size for list pager.
func SetListPageSize(listPageSize int64) UpdateSettingsFunc {
	return func(cache *clusterCache) {
		cache.listPageSize = listPageSize
	}
}

// SetListPageBufferSize sets the number of pages to prefetch for list pager.
func SetListPageBufferSize(listPageBufferSize int32) UpdateSettingsFunc {
	return func(cache *clusterCache) {
		cache.listPageBufferSize = listPageBufferSize
	}
}

// SetListSemaphore sets the semaphore for list operations.
// Taking an object rather than a number allows to share a semaphore among multiple caches if necessary.
func SetListSemaphore(listSemaphore WeightedSemaphore) UpdateSettingsFunc {
	return func(cache *clusterCache) {
		cache.listSemaphore = listSemaphore
=======
// SetResyncTimeout updates cluster re-sync timeout
func SetResyncTimeout(timeout time.Duration) UpdateSettingsFunc {
	return func(cache *clusterCache) {
		cache.resyncTimeout = timeout
>>>>>>> 11d47a62
	}
}<|MERGE_RESOLUTION|>--- conflicted
+++ resolved
@@ -77,7 +77,6 @@
 	}
 }
 
-<<<<<<< HEAD
 // SetListPageSize sets the page size for list pager.
 func SetListPageSize(listPageSize int64) UpdateSettingsFunc {
 	return func(cache *clusterCache) {
@@ -97,11 +96,12 @@
 func SetListSemaphore(listSemaphore WeightedSemaphore) UpdateSettingsFunc {
 	return func(cache *clusterCache) {
 		cache.listSemaphore = listSemaphore
-=======
+	}
+}
+
 // SetResyncTimeout updates cluster re-sync timeout
 func SetResyncTimeout(timeout time.Duration) UpdateSettingsFunc {
 	return func(cache *clusterCache) {
 		cache.resyncTimeout = timeout
->>>>>>> 11d47a62
 	}
 }