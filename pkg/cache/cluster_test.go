--- conflicted
+++ resolved
@@ -3,22 +3,16 @@
 import (
 	"context"
 	"fmt"
-<<<<<<< HEAD
-	"github.com/google/uuid"
-=======
->>>>>>> 335ff88e
 	"sort"
 	"strings"
 	"sync"
 	"testing"
 	"time"
 
-<<<<<<< HEAD
-=======
 	"golang.org/x/sync/semaphore"
->>>>>>> 335ff88e
 	"k8s.io/apiextensions-apiserver/pkg/apis/apiextensions"
 
+	"github.com/google/uuid"
 	"github.com/stretchr/testify/assert"
 	"github.com/stretchr/testify/require"
 	appsv1 "k8s.io/api/apps/v1"
@@ -1054,102 +1048,10 @@
 				kube.GetResourceKey(mustToUnstructured(testRS())),
 				kube.GetResourceKey(mustToUnstructured(testPod1())),
 				kube.GetResourceKey(mustToUnstructured(testPod2())),
-<<<<<<< HEAD
 			},
 			keys)
 	})
 
-	// After uid is backfilled for owner of pod2, it should appear in results here as well.
-	t.Run("IterateStartFromExtensionsRS", func(t *testing.T) {
-		keys := []kube.ResourceKey{}
-		cluster.IterateHierarchy(kube.GetResourceKey(mustToUnstructured(testExtensionsRS())), func(child *Resource, _ map[kube.ResourceKey]*Resource) bool {
-			keys = append(keys, child.ResourceKey())
-			return true
-		})
-
-		assert.ElementsMatch(t,
-			[]kube.ResourceKey{
-				kube.GetResourceKey(mustToUnstructured(testPod1())),
-				kube.GetResourceKey(mustToUnstructured(testPod2())),
-				kube.GetResourceKey(mustToUnstructured(testExtensionsRS()))},
-			keys)
-	})
-}
-
-func TestIterateHierachyV2(t *testing.T) {
-	cluster := newCluster(t, testPod1(), testPod2(), testRS(), testExtensionsRS(), testDeploy())
-	err := cluster.EnsureSynced()
-	require.NoError(t, err)
-
-	t.Run("IterateAll", func(t *testing.T) {
-		startKeys := []kube.ResourceKey{kube.GetResourceKey(mustToUnstructured(testDeploy()))}
-		keys := []kube.ResourceKey{}
-		cluster.IterateHierarchyV2(startKeys, func(child *Resource, _ map[kube.ResourceKey]*Resource) bool {
-			keys = append(keys, child.ResourceKey())
-			return true
-		})
-
-		assert.ElementsMatch(t,
-			[]kube.ResourceKey{
-				kube.GetResourceKey(mustToUnstructured(testPod1())),
-				kube.GetResourceKey(mustToUnstructured(testPod2())),
-				kube.GetResourceKey(mustToUnstructured(testRS())),
-				kube.GetResourceKey(mustToUnstructured(testDeploy()))},
-			keys)
-	})
-
-	t.Run("ExitAtRoot", func(t *testing.T) {
-		startKeys := []kube.ResourceKey{kube.GetResourceKey(mustToUnstructured(testDeploy()))}
-		keys := []kube.ResourceKey{}
-		cluster.IterateHierarchyV2(startKeys, func(child *Resource, _ map[kube.ResourceKey]*Resource) bool {
-			keys = append(keys, child.ResourceKey())
-			return false
-		})
-
-		assert.ElementsMatch(t,
-			[]kube.ResourceKey{
-				kube.GetResourceKey(mustToUnstructured(testDeploy()))},
-			keys)
-	})
-
-	t.Run("ExitAtSecondLevelChild", func(t *testing.T) {
-		startKeys := []kube.ResourceKey{kube.GetResourceKey(mustToUnstructured(testDeploy()))}
-		keys := []kube.ResourceKey{}
-		cluster.IterateHierarchyV2(startKeys, func(child *Resource, _ map[kube.ResourceKey]*Resource) bool {
-			keys = append(keys, child.ResourceKey())
-			return child.ResourceKey().Kind != kube.ReplicaSetKind
-		})
-
-		assert.ElementsMatch(t,
-			[]kube.ResourceKey{
-				kube.GetResourceKey(mustToUnstructured(testDeploy())),
-				kube.GetResourceKey(mustToUnstructured(testRS())),
-			},
-			keys)
-	})
-
-	t.Run("ExitAtThirdLevelChild", func(t *testing.T) {
-		startKeys := []kube.ResourceKey{kube.GetResourceKey(mustToUnstructured(testDeploy()))}
-		keys := []kube.ResourceKey{}
-		cluster.IterateHierarchyV2(startKeys, func(child *Resource, _ map[kube.ResourceKey]*Resource) bool {
-			keys = append(keys, child.ResourceKey())
-			return child.ResourceKey().Kind != kube.PodKind
-		})
-
-		assert.ElementsMatch(t,
-			[]kube.ResourceKey{
-				kube.GetResourceKey(mustToUnstructured(testDeploy())),
-				kube.GetResourceKey(mustToUnstructured(testRS())),
-				kube.GetResourceKey(mustToUnstructured(testPod1())),
-				kube.GetResourceKey(mustToUnstructured(testPod2())),
-=======
->>>>>>> 335ff88e
-			},
-			keys)
-	})
-
-<<<<<<< HEAD
-=======
 	// After uid is backfilled for owner of pod2, it should appear in results here as well.
 	t.Run("IterateStartFromExtensionsRS", func(t *testing.T) {
 		keys := []kube.ResourceKey{}
@@ -1237,7 +1139,6 @@
 			keys)
 	})
 
->>>>>>> 335ff88e
 	t.Run("IterateAllStartFromMultiple", func(t *testing.T) {
 		startKeys := []kube.ResourceKey{
 			kube.GetResourceKey(mustToUnstructured(testRS())),
@@ -1276,7 +1177,81 @@
 	})
 }
 
-<<<<<<< HEAD
+// Test_watchEvents_Deadlock validates that starting watches will not create a deadlock
+// caused by using improper locking in various callback methods when there is a high load on the
+// system.
+func Test_watchEvents_Deadlock(t *testing.T) {
+	// deadlock lock is used to simulate a user function calling the cluster cache while holding a lock
+	// and using this lock in callbacks such as OnPopulateResourceInfoHandler.
+	deadlock := sync.RWMutex{}
+
+	hasDeadlock := false
+	res1 := testPod1()
+	res2 := testRS()
+
+	cluster := newClusterWithOptions(t, []UpdateSettingsFunc{
+		// Set low blocking semaphore
+		SetListSemaphore(semaphore.NewWeighted(1)),
+		// Resync watches often to use the semaphore and trigger the rate limiting behavior
+		SetResyncTimeout(500 * time.Millisecond),
+		// Use new resource handler to run code in the list callbacks
+		SetPopulateResourceInfoHandler(func(un *unstructured.Unstructured, isRoot bool) (info interface{}, cacheManifest bool) {
+			if un.GroupVersionKind().GroupKind() == res1.GroupVersionKind().GroupKind() ||
+				un.GroupVersionKind().GroupKind() == res2.GroupVersionKind().GroupKind() {
+				// Create a bottleneck for resources holding the semaphore
+				time.Sleep(2 * time.Second)
+			}
+
+			//// Uncommenting the following code will simulate a different deadlock on purpose caused by
+			//// client code holding a lock and trying to acquire the same lock in the event callback.
+			//// It provides an easy way to validate if the test detect deadlocks as expected.
+			//// If the test fails with this code commented, a deadlock do exist in the codebase.
+			// deadlock.RLock()
+			// defer deadlock.RUnlock()
+
+			return
+		}),
+	}, res1, res2, testDeploy())
+	defer func() {
+		// Invalidate() is a blocking method and cannot be called safely in case of deadlock
+		if !hasDeadlock {
+			cluster.Invalidate()
+		}
+	}()
+
+	err := cluster.EnsureSynced()
+	require.NoError(t, err)
+
+	for i := 0; i < 2; i++ {
+		done := make(chan bool, 1)
+		go func() {
+			// Stop the watches, so startMissingWatches will restart them
+			cluster.stopWatching(res1.GroupVersionKind().GroupKind(), res1.Namespace)
+			cluster.stopWatching(res2.GroupVersionKind().GroupKind(), res2.Namespace)
+
+			// calling startMissingWatches to simulate that a CRD event was received
+			// TODO: how to simulate real watch events and test the full watchEvents function?
+			err = runSynced(&cluster.lock, func() error {
+				deadlock.Lock()
+				defer deadlock.Unlock()
+				return cluster.startMissingWatches()
+			})
+			require.NoError(t, err)
+			done <- true
+		}()
+		select {
+		case v := <-done:
+			require.True(t, v)
+		case <-time.After(10 * time.Second):
+			hasDeadlock = true
+			t.Errorf("timeout reached on attempt %d. It is possible that a deadlock occured", i)
+			// Tip: to debug the deadlock, increase the timer to a value higher than X in "go test -timeout X"
+			// This will make the test panic with the goroutines information
+			t.FailNow()
+		}
+	}
+}
+
 var testResources = map[kube.ResourceKey]*Resource{}
 
 func init() {
@@ -1323,79 +1298,5 @@
 func BenchmarkBuildGraph(b *testing.B) {
 	for n := 0; n < b.N; n++ {
 		buildGraph(testResources)
-=======
-// Test_watchEvents_Deadlock validates that starting watches will not create a deadlock
-// caused by using improper locking in various callback methods when there is a high load on the
-// system.
-func Test_watchEvents_Deadlock(t *testing.T) {
-	// deadlock lock is used to simulate a user function calling the cluster cache while holding a lock
-	// and using this lock in callbacks such as OnPopulateResourceInfoHandler.
-	deadlock := sync.RWMutex{}
-
-	hasDeadlock := false
-	res1 := testPod1()
-	res2 := testRS()
-
-	cluster := newClusterWithOptions(t, []UpdateSettingsFunc{
-		// Set low blocking semaphore
-		SetListSemaphore(semaphore.NewWeighted(1)),
-		// Resync watches often to use the semaphore and trigger the rate limiting behavior
-		SetResyncTimeout(500 * time.Millisecond),
-		// Use new resource handler to run code in the list callbacks
-		SetPopulateResourceInfoHandler(func(un *unstructured.Unstructured, isRoot bool) (info interface{}, cacheManifest bool) {
-			if un.GroupVersionKind().GroupKind() == res1.GroupVersionKind().GroupKind() ||
-				un.GroupVersionKind().GroupKind() == res2.GroupVersionKind().GroupKind() {
-				// Create a bottleneck for resources holding the semaphore
-				time.Sleep(2 * time.Second)
-			}
-
-			//// Uncommenting the following code will simulate a different deadlock on purpose caused by
-			//// client code holding a lock and trying to acquire the same lock in the event callback.
-			//// It provides an easy way to validate if the test detect deadlocks as expected.
-			//// If the test fails with this code commented, a deadlock do exist in the codebase.
-			// deadlock.RLock()
-			// defer deadlock.RUnlock()
-
-			return
-		}),
-	}, res1, res2, testDeploy())
-	defer func() {
-		// Invalidate() is a blocking method and cannot be called safely in case of deadlock
-		if !hasDeadlock {
-			cluster.Invalidate()
-		}
-	}()
-
-	err := cluster.EnsureSynced()
-	require.NoError(t, err)
-
-	for i := 0; i < 2; i++ {
-		done := make(chan bool, 1)
-		go func() {
-			// Stop the watches, so startMissingWatches will restart them
-			cluster.stopWatching(res1.GroupVersionKind().GroupKind(), res1.Namespace)
-			cluster.stopWatching(res2.GroupVersionKind().GroupKind(), res2.Namespace)
-
-			// calling startMissingWatches to simulate that a CRD event was received
-			// TODO: how to simulate real watch events and test the full watchEvents function?
-			err = runSynced(&cluster.lock, func() error {
-				deadlock.Lock()
-				defer deadlock.Unlock()
-				return cluster.startMissingWatches()
-			})
-			require.NoError(t, err)
-			done <- true
-		}()
-		select {
-		case v := <-done:
-			require.True(t, v)
-		case <-time.After(10 * time.Second):
-			hasDeadlock = true
-			t.Errorf("timeout reached on attempt %d. It is possible that a deadlock occured", i)
-			// Tip: to debug the deadlock, increase the timer to a value higher than X in "go test -timeout X"
-			// This will make the test panic with the goroutines information
-			t.FailNow()
-		}
->>>>>>> 335ff88e
 	}
 }