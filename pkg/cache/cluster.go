package cache

import (
	"context"
	"fmt"
	"runtime/debug"
	"sort"
	"strings"
	"sync"
	"time"

	"github.com/go-logr/logr"
	"golang.org/x/sync/semaphore"
	authorizationv1 "k8s.io/api/authorization/v1"
	v1 "k8s.io/apiextensions-apiserver/pkg/apis/apiextensions/v1"
	"k8s.io/apimachinery/pkg/api/errors"
	k8sErrors "k8s.io/apimachinery/pkg/api/errors"
	metav1 "k8s.io/apimachinery/pkg/apis/meta/v1"
	"k8s.io/apimachinery/pkg/apis/meta/v1/unstructured"
	"k8s.io/apimachinery/pkg/runtime"
	"k8s.io/apimachinery/pkg/runtime/schema"
	"k8s.io/apimachinery/pkg/types"
	"k8s.io/apimachinery/pkg/util/managedfields"
	"k8s.io/apimachinery/pkg/util/wait"
	"k8s.io/apimachinery/pkg/watch"
	"k8s.io/client-go/dynamic"
	"k8s.io/client-go/kubernetes"
	authType1 "k8s.io/client-go/kubernetes/typed/authorization/v1"
	"k8s.io/client-go/rest"
	"k8s.io/client-go/tools/cache"
	"k8s.io/client-go/tools/pager"
	watchutil "k8s.io/client-go/tools/watch"
	"k8s.io/client-go/util/retry"
	"k8s.io/klog/v2/textlogger"
	"k8s.io/kubectl/pkg/util/openapi"

	"github.com/argoproj/gitops-engine/pkg/utils/kube"
	"github.com/argoproj/gitops-engine/pkg/utils/tracing"
)

const (
	watchResourcesRetryTimeout = 1 * time.Second
	ClusterRetryTimeout        = 10 * time.Second

	// default duration before we invalidate entire cluster cache. Can be set to 0 to never invalidate cache
	defaultClusterResyncTimeout = 24 * time.Hour

	// default duration before restarting individual resource watch
	defaultWatchResyncTimeout = 10 * time.Minute

	// Same page size as in k8s.io/client-go/tools/pager/pager.go
	defaultListPageSize = 500
	// Prefetch only a single page
	defaultListPageBufferSize = 1
	// listSemaphore is used to limit the number of concurrent memory consuming operations on the
	// k8s list queries results.
	// Limit is required to avoid memory spikes during cache initialization.
	// The default limit of 50 is chosen based on experiments.
	defaultListSemaphoreWeight = 50
)

const (
	// RespectRbacDisabled default value for respectRbac
	RespectRbacDisabled = iota
	// RespectRbacNormal checks only api response for forbidden/unauthorized errors
	RespectRbacNormal
	// RespectRbacStrict checks both api response for forbidden/unauthorized errors and SelfSubjectAccessReview
	RespectRbacStrict
)

type apiMeta struct {
	namespaced  bool
	watchCancel context.CancelFunc
}

// ClusterInfo holds cluster cache stats
type ClusterInfo struct {
	// Server holds cluster API server URL
	Server string
	// K8SVersion holds Kubernetes version
	K8SVersion string
	// ResourcesCount holds number of observed Kubernetes resources
	ResourcesCount int
	// APIsCount holds number of observed Kubernetes API count
	APIsCount int
	// LastCacheSyncTime holds time of most recent cache synchronization
	LastCacheSyncTime *time.Time
	// SyncError holds most recent cache synchronization error
	SyncError error
	// APIResources holds list of API resources supported by the cluster
	APIResources []kube.APIResourceInfo
}

// OnEventHandler is a function that handles Kubernetes event
type OnEventHandler func(event watch.EventType, un *unstructured.Unstructured)

// OnPopulateResourceInfoHandler returns additional resource metadata that should be stored in cache
type OnPopulateResourceInfoHandler func(un *unstructured.Unstructured, isRoot bool) (info interface{}, cacheManifest bool)

// OnResourceUpdatedHandler handlers resource update event
type OnResourceUpdatedHandler func(newRes *Resource, oldRes *Resource, namespaceResources map[kube.ResourceKey]*Resource)
type Unsubscribe func()

type ClusterCache interface {
	// EnsureSynced checks cache state and synchronizes it if necessary
	EnsureSynced() error
	// GetServerVersion returns observed cluster version
	GetServerVersion() string
	// GetAPIResources returns information about observed API resources
	GetAPIResources() []kube.APIResourceInfo
	// GetOpenAPISchema returns open API schema of supported API resources
	GetOpenAPISchema() openapi.Resources
	// GetGVKParser returns a parser able to build a TypedValue used in
	// structured merge diffs.
	GetGVKParser() *managedfields.GvkParser
	// Invalidate cache and executes callback that optionally might update cache settings
	Invalidate(opts ...UpdateSettingsFunc)
	// FindResources returns resources that matches given list of predicates from specified namespace or everywhere if specified namespace is empty
	FindResources(namespace string, predicates ...func(r *Resource) bool) map[kube.ResourceKey]*Resource
	// IterateHierarchy iterates resource tree starting from the specified top level resource and executes callback for each resource in the tree.
	// The action callback returns true if iteration should continue and false otherwise.
	IterateHierarchy(key kube.ResourceKey, action func(resource *Resource, namespaceResources map[kube.ResourceKey]*Resource) bool)
	// IterateHierarchyV2 iterates resource tree starting from the specified top level resources and executes callback for each resource in the tree.
	// The action callback returns true if iteration should continue and false otherwise.
	IterateHierarchyV2(keys []kube.ResourceKey, action func(resource *Resource, namespaceResources map[kube.ResourceKey]*Resource) bool)
	// IsNamespaced answers if specified group/kind is a namespaced resource API or not
	IsNamespaced(gk schema.GroupKind) (bool, error)
	// GetManagedLiveObjs helps finding matching live K8S resources for a given resources list.
	// The function returns all resources from cache for those `isManaged` function returns true and resources
	// specified in targetObjs list.
	GetManagedLiveObjs(targetObjs []*unstructured.Unstructured, isManaged func(r *Resource) bool) (map[kube.ResourceKey]*unstructured.Unstructured, error)
	// GetClusterInfo returns cluster cache statistics
	GetClusterInfo() ClusterInfo
	// OnResourceUpdated register event handler that is executed every time when resource get's updated in the cache
	OnResourceUpdated(handler OnResourceUpdatedHandler) Unsubscribe
	// OnEvent register event handler that is executed every time when new K8S event received
	OnEvent(handler OnEventHandler) Unsubscribe
}

type WeightedSemaphore interface {
	Acquire(ctx context.Context, n int64) error
	TryAcquire(n int64) bool
	Release(n int64)
}

type ListRetryFunc func(err error) bool

// NewClusterCache creates new instance of cluster cache
func NewClusterCache(config *rest.Config, opts ...UpdateSettingsFunc) *clusterCache {
	log := textlogger.NewLogger(textlogger.NewConfig())
	cache := &clusterCache{
		settings:           Settings{ResourceHealthOverride: &noopSettings{}, ResourcesFilter: &noopSettings{}},
		apisMeta:           make(map[schema.GroupKind]*apiMeta),
		listPageSize:       defaultListPageSize,
		listPageBufferSize: defaultListPageBufferSize,
		listSemaphore:      semaphore.NewWeighted(defaultListSemaphoreWeight),
		resources:          make(map[kube.ResourceKey]*Resource),
		nsIndex:            make(map[string]map[kube.ResourceKey]*Resource),
		config:             config,
		kubectl: &kube.KubectlCmd{
			Log:    log,
			Tracer: tracing.NopTracer{},
		},
		syncStatus: clusterCacheSync{
			resyncTimeout: defaultClusterResyncTimeout,
			syncTime:      nil,
		},
		watchResyncTimeout:      defaultWatchResyncTimeout,
		clusterSyncRetryTimeout: ClusterRetryTimeout,
		resourceUpdatedHandlers: map[uint64]OnResourceUpdatedHandler{},
		eventHandlers:           map[uint64]OnEventHandler{},
		log:                     log,
		listRetryLimit:          1,
		listRetryUseBackoff:     false,
		listRetryFunc:           ListRetryFuncNever,
	}
	for i := range opts {
		opts[i](cache)
	}
	return cache
}

type clusterCache struct {
	syncStatus clusterCacheSync

	apisMeta      map[schema.GroupKind]*apiMeta
	serverVersion string
	apiResources  []kube.APIResourceInfo
	// namespacedResources is a simple map which indicates a groupKind is namespaced
	namespacedResources map[schema.GroupKind]bool

	// maximum time we allow watches to run before relisting the group/kind and restarting the watch
	watchResyncTimeout time.Duration
	// sync retry timeout for cluster when sync error happens
	clusterSyncRetryTimeout time.Duration

	// size of a page for list operations pager.
	listPageSize int64
	// number of pages to prefetch for list pager.
	listPageBufferSize int32
	listSemaphore      WeightedSemaphore

	// retry options for list operations
	listRetryLimit      int32
	listRetryUseBackoff bool
	listRetryFunc       ListRetryFunc

	// lock is a rw lock which protects the fields of clusterInfo
	lock      sync.RWMutex
	resources map[kube.ResourceKey]*Resource
	nsIndex   map[string]map[kube.ResourceKey]*Resource

	kubectl          kube.Kubectl
	log              logr.Logger
	config           *rest.Config
	namespaces       []string
	clusterResources bool
	settings         Settings

	handlersLock                sync.Mutex
	handlerKey                  uint64
	populateResourceInfoHandler OnPopulateResourceInfoHandler
	resourceUpdatedHandlers     map[uint64]OnResourceUpdatedHandler
	eventHandlers               map[uint64]OnEventHandler
	openAPISchema               openapi.Resources
	gvkParser                   *managedfields.GvkParser

	respectRBAC int
}

type clusterCacheSync struct {
	// When using this struct:
	// 1) 'lock' mutex should be acquired when reading/writing from fields of this struct.
	// 2) The parent 'clusterCache.lock' does NOT need to be owned to r/w from fields of this struct (if it is owned, that is fine, but see below)
	// 3) To prevent deadlocks, do not acquire parent 'clusterCache.lock' after acquiring this lock; if you need both locks, always acquire the parent lock first
	lock          sync.Mutex
	syncTime      *time.Time
	syncError     error
	resyncTimeout time.Duration
}

// ListRetryFuncNever never retries on errors
func ListRetryFuncNever(err error) bool {
	return false
}

// ListRetryFuncAlways always retries on errors
func ListRetryFuncAlways(err error) bool {
	return true
}

// OnResourceUpdated register event handler that is executed every time when resource get's updated in the cache
func (c *clusterCache) OnResourceUpdated(handler OnResourceUpdatedHandler) Unsubscribe {
	c.handlersLock.Lock()
	defer c.handlersLock.Unlock()
	key := c.handlerKey
	c.handlerKey++
	c.resourceUpdatedHandlers[key] = handler
	return func() {
		c.handlersLock.Lock()
		defer c.handlersLock.Unlock()
		delete(c.resourceUpdatedHandlers, key)
	}
}

func (c *clusterCache) getResourceUpdatedHandlers() []OnResourceUpdatedHandler {
	c.handlersLock.Lock()
	defer c.handlersLock.Unlock()
	var handlers []OnResourceUpdatedHandler
	for _, h := range c.resourceUpdatedHandlers {
		handlers = append(handlers, h)
	}
	return handlers
}

// OnEvent register event handler that is executed every time when new K8S event received
func (c *clusterCache) OnEvent(handler OnEventHandler) Unsubscribe {
	c.handlersLock.Lock()
	defer c.handlersLock.Unlock()
	key := c.handlerKey
	c.handlerKey++
	c.eventHandlers[key] = handler
	return func() {
		c.handlersLock.Lock()
		defer c.handlersLock.Unlock()
		delete(c.eventHandlers, key)
	}
}

func (c *clusterCache) getEventHandlers() []OnEventHandler {
	c.handlersLock.Lock()
	defer c.handlersLock.Unlock()
	handlers := make([]OnEventHandler, 0, len(c.eventHandlers))
	for _, h := range c.eventHandlers {
		handlers = append(handlers, h)
	}
	return handlers
}

// GetServerVersion returns observed cluster version
func (c *clusterCache) GetServerVersion() string {
	return c.serverVersion
}

// GetAPIResources returns information about observed API resources
// This method is called frequently during reconciliation to pass API resource info to `helm template`
// NOTE: we do not provide any consistency guarantees about the returned list. The list might be
// updated in place (anytime new CRDs are introduced or removed). If necessary, a separate method
// would need to be introduced to return a copy of the list so it can be iterated consistently.
func (c *clusterCache) GetAPIResources() []kube.APIResourceInfo {
	return c.apiResources
}

// GetOpenAPISchema returns open API schema of supported API resources
func (c *clusterCache) GetOpenAPISchema() openapi.Resources {
	return c.openAPISchema
}

// GetGVKParser returns a parser able to build a TypedValue used in
// structured merge diffs.
func (c *clusterCache) GetGVKParser() *managedfields.GvkParser {
	return c.gvkParser
}

func (c *clusterCache) appendAPIResource(info kube.APIResourceInfo) {
	exists := false
	for i := range c.apiResources {
		if c.apiResources[i].GroupKind == info.GroupKind && c.apiResources[i].GroupVersionResource.Version == info.GroupVersionResource.Version {
			exists = true
			break
		}
	}
	if !exists {
		c.apiResources = append(c.apiResources, info)
	}
}

func (c *clusterCache) deleteAPIResource(info kube.APIResourceInfo) {
	for i := range c.apiResources {
		if c.apiResources[i].GroupKind == info.GroupKind && c.apiResources[i].GroupVersionResource.Version == info.GroupVersionResource.Version {
			c.apiResources[i] = c.apiResources[len(c.apiResources)-1]
			c.apiResources = c.apiResources[:len(c.apiResources)-1]
			break
		}
	}
}

func (c *clusterCache) replaceResourceCache(gk schema.GroupKind, resources []*Resource, ns string) {
	objByKey := make(map[kube.ResourceKey]*Resource)
	for i := range resources {
		objByKey[resources[i].ResourceKey()] = resources[i]
	}

	// update existing nodes
	for i := range resources {
		res := resources[i]
		oldRes := c.resources[res.ResourceKey()]
		if oldRes == nil || oldRes.ResourceVersion != res.ResourceVersion {
			c.onNodeUpdated(oldRes, res)
		}
	}

	for key := range c.resources {
		if key.Kind != gk.Kind || key.Group != gk.Group || ns != "" && key.Namespace != ns {
			continue
		}

		if _, ok := objByKey[key]; !ok {
			c.onNodeRemoved(key)
		}
	}
}

func (c *clusterCache) newResource(un *unstructured.Unstructured) *Resource {
	ownerRefs, isInferredParentOf := c.resolveResourceReferences(un)

	cacheManifest := false
	var info interface{}
	if c.populateResourceInfoHandler != nil {
		info, cacheManifest = c.populateResourceInfoHandler(un, len(ownerRefs) == 0)
	}
	var creationTimestamp *metav1.Time
	ct := un.GetCreationTimestamp()
	if !ct.IsZero() {
		creationTimestamp = &ct
	}
	resource := &Resource{
		ResourceVersion:    un.GetResourceVersion(),
		Ref:                kube.GetObjectRef(un),
		OwnerRefs:          ownerRefs,
		Info:               info,
		CreationTimestamp:  creationTimestamp,
		isInferredParentOf: isInferredParentOf,
	}
	if cacheManifest {
		resource.Resource = un
	}

	return resource
}

func (c *clusterCache) setNode(n *Resource) {
	key := n.ResourceKey()
	c.resources[key] = n
	ns, ok := c.nsIndex[key.Namespace]
	if !ok {
		ns = make(map[kube.ResourceKey]*Resource)
		c.nsIndex[key.Namespace] = ns
	}
	ns[key] = n

	// update inferred parent references
	if n.isInferredParentOf != nil || mightHaveInferredOwner(n) {
		for k, v := range ns {
			// update child resource owner references
			if n.isInferredParentOf != nil && mightHaveInferredOwner(v) {
				v.setOwnerRef(n.toOwnerRef(), n.isInferredParentOf(k))
			}
			if mightHaveInferredOwner(n) && v.isInferredParentOf != nil {
				n.setOwnerRef(v.toOwnerRef(), v.isInferredParentOf(n.ResourceKey()))
			}
		}
	}
}

// Invalidate cache and executes callback that optionally might update cache settings
func (c *clusterCache) Invalidate(opts ...UpdateSettingsFunc) {
	c.lock.Lock()
	defer c.lock.Unlock()

	c.syncStatus.lock.Lock()
	c.syncStatus.syncTime = nil
	c.syncStatus.lock.Unlock()

	for i := range c.apisMeta {
		c.apisMeta[i].watchCancel()
	}
	for i := range opts {
		opts[i](c)
	}
	c.apisMeta = nil
	c.namespacedResources = nil
	c.log.Info("Invalidated cluster")
}

// clusterCacheSync's lock should be held before calling this method
func (syncStatus *clusterCacheSync) synced(clusterRetryTimeout time.Duration) bool {
	syncTime := syncStatus.syncTime

	if syncTime == nil {
		return false
	}
	if syncStatus.syncError != nil {
		return time.Now().Before(syncTime.Add(clusterRetryTimeout))
	}
	if syncStatus.resyncTimeout == 0 {
		// cluster resync timeout has been disabled
		return true
	}
	return time.Now().Before(syncTime.Add(syncStatus.resyncTimeout))
}

func (c *clusterCache) stopWatching(gk schema.GroupKind, ns string) {
	c.lock.Lock()
	defer c.lock.Unlock()
	if info, ok := c.apisMeta[gk]; ok {
		info.watchCancel()
		delete(c.apisMeta, gk)
		c.replaceResourceCache(gk, nil, ns)
		c.log.Info(fmt.Sprintf("Stop watching: %s not found", gk))
	}
}

// startMissingWatches lists supported cluster resources and start watching for changes unless watch is already running
func (c *clusterCache) startMissingWatches() error {
	apis, err := c.kubectl.GetAPIResources(c.config, true, c.settings.ResourcesFilter)
	if err != nil {
		return err
	}
	client, err := c.kubectl.NewDynamicClient(c.config)
	if err != nil {
		return err
	}
	clientset, err := kubernetes.NewForConfig(c.config)
	if err != nil {
		return err
	}
	namespacedResources := make(map[schema.GroupKind]bool)
	for i := range apis {
		api := apis[i]
		namespacedResources[api.GroupKind] = api.Meta.Namespaced
		if _, ok := c.apisMeta[api.GroupKind]; !ok {
			ctx, cancel := context.WithCancel(context.Background())
			c.apisMeta[api.GroupKind] = &apiMeta{namespaced: api.Meta.Namespaced, watchCancel: cancel}

			err := c.processApi(client, api, func(resClient dynamic.ResourceInterface, ns string) error {
				resourceVersion, err := c.loadInitialState(ctx, api, resClient, ns, false) // don't lock here, we are already in a lock before startMissingWatches is called inside watchEvents
				if err != nil && c.isRestrictedResource(err) {
					keep := false
					if c.respectRBAC == RespectRbacStrict {
						k, permErr := c.checkPermission(ctx, clientset.AuthorizationV1().SelfSubjectAccessReviews(), api)
						if permErr != nil {
							return fmt.Errorf("failed to check permissions for resource %s: %w, original error=%v", api.GroupKind.String(), permErr, err.Error())
						}
						keep = k
					}
					// if we are not allowed to list the resource, remove it from the watch list
					if !keep {
						delete(c.apisMeta, api.GroupKind)
						delete(namespacedResources, api.GroupKind)
						return nil
					}

				}
				go c.watchEvents(ctx, api, resClient, ns, resourceVersion)
				return nil
			})
			if err != nil {
				return err
			}
		}
	}
	c.namespacedResources = namespacedResources
	return nil
}

func runSynced(lock sync.Locker, action func() error) error {
	lock.Lock()
	defer lock.Unlock()
	return action()
}

// listResources creates list pager and enforces number of concurrent list requests
// The callback should not wait on any locks that may be held by other callers.
func (c *clusterCache) listResources(ctx context.Context, resClient dynamic.ResourceInterface, callback func(*pager.ListPager) error) (string, error) {
	if err := c.listSemaphore.Acquire(ctx, 1); err != nil {
		return "", err
	}
	defer c.listSemaphore.Release(1)

	var retryCount int64 = 0
	resourceVersion := ""
	listPager := pager.New(func(ctx context.Context, opts metav1.ListOptions) (runtime.Object, error) {
		var res *unstructured.UnstructuredList
		var listRetry wait.Backoff

		if c.listRetryUseBackoff {
			listRetry = retry.DefaultBackoff
		} else {
			listRetry = retry.DefaultRetry
		}

		listRetry.Steps = int(c.listRetryLimit)
		err := retry.OnError(listRetry, c.listRetryFunc, func() error {
			var ierr error
			res, ierr = resClient.List(ctx, opts)
			if ierr != nil {
				// Log out a retry
				if c.listRetryLimit > 1 && c.listRetryFunc(ierr) {
					retryCount += 1
					c.log.Info(fmt.Sprintf("Error while listing resources: %v (try %d/%d)", ierr, retryCount, c.listRetryLimit))
				}
				return ierr
			}
			resourceVersion = res.GetResourceVersion()
			return nil
		})
		return res, err
	})
	listPager.PageBufferSize = c.listPageBufferSize
	listPager.PageSize = c.listPageSize

	return resourceVersion, callback(listPager)
}

func (c *clusterCache) loadInitialState(ctx context.Context, api kube.APIResourceInfo, resClient dynamic.ResourceInterface, ns string, lock bool) (string, error) {
	var items []*Resource
	resourceVersion, err := c.listResources(ctx, resClient, func(listPager *pager.ListPager) error {
		return listPager.EachListItem(ctx, metav1.ListOptions{}, func(obj runtime.Object) error {
			if un, ok := obj.(*unstructured.Unstructured); !ok {
				return fmt.Errorf("object %s/%s has an unexpected type", un.GroupVersionKind().String(), un.GetName())
			} else {
				items = append(items, c.newResource(un))
			}
			return nil
		})
	})

	if err != nil {
		return "", fmt.Errorf("failed to load initial state of resource %s: %w", api.GroupKind.String(), err)
	}

	if lock {
		return resourceVersion, runSynced(&c.lock, func() error {
			c.replaceResourceCache(api.GroupKind, items, ns)
			return nil
		})
	} else {
		c.replaceResourceCache(api.GroupKind, items, ns)
		return resourceVersion, nil
	}
}

func (c *clusterCache) watchEvents(ctx context.Context, api kube.APIResourceInfo, resClient dynamic.ResourceInterface, ns string, resourceVersion string) {
	kube.RetryUntilSucceed(ctx, watchResourcesRetryTimeout, fmt.Sprintf("watch %s on %s", api.GroupKind, c.config.Host), c.log, func() (err error) {
		defer func() {
			if r := recover(); r != nil {
				err = fmt.Errorf("Recovered from panic: %+v\n%s", r, debug.Stack())
			}
		}()

		// load API initial state if no resource version provided
		if resourceVersion == "" {
			resourceVersion, err = c.loadInitialState(ctx, api, resClient, ns, true)
			if err != nil {
				return err
			}
		}

		w, err := watchutil.NewRetryWatcher(resourceVersion, &cache.ListWatch{
			WatchFunc: func(options metav1.ListOptions) (watch.Interface, error) {
				res, err := resClient.Watch(ctx, options)
				if errors.IsNotFound(err) {
					c.stopWatching(api.GroupKind, ns)
				}
				return res, err
			},
		})
		if err != nil {
			return err
		}

		defer func() {
			w.Stop()
			resourceVersion = ""
		}()

		var watchResyncTimeoutCh <-chan time.Time
		if c.watchResyncTimeout > 0 {
			shouldResync := time.NewTimer(c.watchResyncTimeout)
			defer shouldResync.Stop()
			watchResyncTimeoutCh = shouldResync.C
		}

		for {
			select {
			// stop watching when parent context got cancelled
			case <-ctx.Done():
				return nil

			// re-synchronize API state and restart watch periodically
			case <-watchResyncTimeoutCh:
				return fmt.Errorf("Resyncing %s on %s due to timeout", api.GroupKind, c.config.Host)

			// re-synchronize API state and restart watch if retry watcher failed to continue watching using provided resource version
			case <-w.Done():
				return fmt.Errorf("Watch %s on %s has closed", api.GroupKind, c.config.Host)

			case event, ok := <-w.ResultChan():
				if !ok {
					return fmt.Errorf("Watch %s on %s has closed", api.GroupKind, c.config.Host)
				}

				obj, ok := event.Object.(*unstructured.Unstructured)
				if !ok {
					return fmt.Errorf("Failed to convert to *unstructured.Unstructured: %v", event.Object)
				}

				c.processEvent(event.Type, obj)
				if kube.IsCRD(obj) {
					var resources []kube.APIResourceInfo
					crd := v1.CustomResourceDefinition{}
					err := runtime.DefaultUnstructuredConverter.FromUnstructured(obj.Object, &crd)
					if err != nil {
						c.log.Error(err, "Failed to extract CRD resources")
					}
					for _, v := range crd.Spec.Versions {
						resources = append(resources, kube.APIResourceInfo{
							GroupKind: schema.GroupKind{
								Group: crd.Spec.Group, Kind: crd.Spec.Names.Kind},
							GroupVersionResource: schema.GroupVersionResource{
								Group: crd.Spec.Group, Version: v.Name, Resource: crd.Spec.Names.Plural},
							Meta: metav1.APIResource{
								Group:        crd.Spec.Group,
								SingularName: crd.Spec.Names.Singular,
								Namespaced:   crd.Spec.Scope == v1.NamespaceScoped,
								Name:         crd.Spec.Names.Plural,
								Kind:         crd.Spec.Names.Singular,
								Version:      v.Name,
								ShortNames:   crd.Spec.Names.ShortNames,
							},
						})
					}

					if event.Type == watch.Deleted {
						for i := range resources {
							c.deleteAPIResource(resources[i])
						}
					} else {
						c.log.Info("Updating Kubernetes APIs, watches, and Open API schemas due to CRD event", "eventType", event.Type, "groupKind", crd.GroupVersionKind().GroupKind().String())
						// add new CRD's groupkind to c.apigroups
						if event.Type == watch.Added {
							for i := range resources {
								c.appendAPIResource(resources[i])
							}
						}
						err = runSynced(&c.lock, func() error {
							return c.startMissingWatches()
						})
						if err != nil {
							c.log.Error(err, "Failed to start missing watch")
						}
					}
					err = runSynced(&c.lock, func() error {
						openAPISchema, gvkParser, err := c.kubectl.LoadOpenAPISchema(c.config)
						if err != nil {
							return fmt.Errorf("failed to load open api schema while handling CRD change: %w", err)
						}
						if gvkParser != nil {
							c.gvkParser = gvkParser
						}
						c.openAPISchema = openAPISchema
						return nil
					})
					if err != nil {
						c.log.Error(err, "Failed to reload open api schema")
					}
				}
			}
		}
	})
}

func (c *clusterCache) processApi(client dynamic.Interface, api kube.APIResourceInfo, callback func(resClient dynamic.ResourceInterface, ns string) error) error {
	resClient := client.Resource(api.GroupVersionResource)
	switch {
	// if manage whole cluster or resource is cluster level and cluster resources enabled
	case len(c.namespaces) == 0 || (!api.Meta.Namespaced && c.clusterResources):
		return callback(resClient, "")
	// if manage some namespaces and resource is namespaced
	case len(c.namespaces) != 0 && api.Meta.Namespaced:
		for _, ns := range c.namespaces {
			err := callback(resClient.Namespace(ns), ns)
			if err != nil {
				return err
			}
		}
	}

	return nil
}

// isRestrictedResource checks if the kube api call is unauthorized or forbidden
func (c *clusterCache) isRestrictedResource(err error) bool {
	return c.respectRBAC != RespectRbacDisabled && (k8sErrors.IsForbidden(err) || k8sErrors.IsUnauthorized(err))
}

// checkPermission runs a self subject access review to check if the controller has permissions to list the resource
func (c *clusterCache) checkPermission(ctx context.Context, reviewInterface authType1.SelfSubjectAccessReviewInterface, api kube.APIResourceInfo) (keep bool, err error) {
	sar := &authorizationv1.SelfSubjectAccessReview{
		Spec: authorizationv1.SelfSubjectAccessReviewSpec{
			ResourceAttributes: &authorizationv1.ResourceAttributes{
				Namespace: "*",
				Verb:      "list", // uses list verb to check for permissions
				Resource:  api.GroupVersionResource.Resource,
			},
		},
	}

	switch {
	// if manage whole cluster or resource is cluster level and cluster resources enabled
	case len(c.namespaces) == 0 || (!api.Meta.Namespaced && c.clusterResources):
		resp, err := reviewInterface.Create(ctx, sar, metav1.CreateOptions{})
		if err != nil {
			return false, err
		}
		if resp != nil && resp.Status.Allowed {
			return true, nil
		}
		// unsupported, remove from watch list
		return false, nil
	// if manage some namespaces and resource is namespaced
	case len(c.namespaces) != 0 && api.Meta.Namespaced:
		for _, ns := range c.namespaces {
			sar.Spec.ResourceAttributes.Namespace = ns
			resp, err := reviewInterface.Create(ctx, sar, metav1.CreateOptions{})
			if err != nil {
				return false, err
			}
			if resp != nil && resp.Status.Allowed {
				return true, nil
			} else {
				// unsupported, remove from watch list
				return false, nil
			}
		}
	}
	// checkPermission follows the same logic of determining namespace/cluster resource as the processApi function
	// so if neither of the cases match it means the controller will not watch for it so it is safe to return true.
	return true, nil
}

func (c *clusterCache) sync() error {
	c.log.Info("Start syncing cluster")

	for i := range c.apisMeta {
		c.apisMeta[i].watchCancel()
	}
	c.apisMeta = make(map[schema.GroupKind]*apiMeta)
	c.resources = make(map[kube.ResourceKey]*Resource)
	c.namespacedResources = make(map[schema.GroupKind]bool)
	config := c.config
	version, err := c.kubectl.GetServerVersion(config)

	if err != nil {
		return err
	}
	c.serverVersion = version
	apiResources, err := c.kubectl.GetAPIResources(config, false, NewNoopSettings())
	if err != nil {
		return err
	}
	c.apiResources = apiResources

	openAPISchema, gvkParser, err := c.kubectl.LoadOpenAPISchema(config)
	if err != nil {
		return fmt.Errorf("failed to load open api schema while syncing cluster cache: %w", err)
	}

	if gvkParser != nil {
		c.gvkParser = gvkParser
	}

	c.openAPISchema = openAPISchema

	apis, err := c.kubectl.GetAPIResources(c.config, true, c.settings.ResourcesFilter)

	if err != nil {
		return err
	}
	client, err := c.kubectl.NewDynamicClient(c.config)
	if err != nil {
		return err
	}
	clientset, err := kubernetes.NewForConfig(config)
	if err != nil {
		return err
	}
	lock := sync.Mutex{}
	err = kube.RunAllAsync(len(apis), func(i int) error {
		api := apis[i]

		lock.Lock()
		ctx, cancel := context.WithCancel(context.Background())
		info := &apiMeta{namespaced: api.Meta.Namespaced, watchCancel: cancel}
		c.apisMeta[api.GroupKind] = info
		c.namespacedResources[api.GroupKind] = api.Meta.Namespaced
		lock.Unlock()

		return c.processApi(client, api, func(resClient dynamic.ResourceInterface, ns string) error {
			resourceVersion, err := c.listResources(ctx, resClient, func(listPager *pager.ListPager) error {
				return listPager.EachListItem(context.Background(), metav1.ListOptions{}, func(obj runtime.Object) error {
					if un, ok := obj.(*unstructured.Unstructured); !ok {
						return fmt.Errorf("object %s/%s has an unexpected type", un.GroupVersionKind().String(), un.GetName())
					} else {
						lock.Lock()
						c.setNode(c.newResource(un))
						lock.Unlock()
					}
					return nil
				})
			})
			if err != nil {
				if c.isRestrictedResource(err) {
					keep := false
					if c.respectRBAC == RespectRbacStrict {
						k, permErr := c.checkPermission(ctx, clientset.AuthorizationV1().SelfSubjectAccessReviews(), api)
						if permErr != nil {
							return fmt.Errorf("failed to check permissions for resource %s: %w, original error=%v", api.GroupKind.String(), permErr, err.Error())
						}
						keep = k
					}
					// if we are not allowed to list the resource, remove it from the watch list
					if !keep {
						lock.Lock()
						delete(c.apisMeta, api.GroupKind)
						delete(c.namespacedResources, api.GroupKind)
						lock.Unlock()
						return nil
					}
				}
				return fmt.Errorf("failed to load initial state of resource %s: %w", api.GroupKind.String(), err)
			}

			go c.watchEvents(ctx, api, resClient, ns, resourceVersion)

			return nil
		})
	})

	if err != nil {
		c.log.Error(err, "Failed to sync cluster")
		return fmt.Errorf("failed to sync cluster %s: %v", c.config.Host, err)
	}

	c.log.Info("Cluster successfully synced")
	return nil
}

// EnsureSynced checks cache state and synchronizes it if necessary
func (c *clusterCache) EnsureSynced() error {
	syncStatus := &c.syncStatus

	// first check if cluster is synced *without acquiring the full clusterCache lock*
	syncStatus.lock.Lock()
	if syncStatus.synced(c.clusterSyncRetryTimeout) {
		syncError := syncStatus.syncError
		syncStatus.lock.Unlock()
		return syncError
	}
	syncStatus.lock.Unlock() // release the lock, so that we can acquire the parent lock (see struct comment re: lock acquisition ordering)

	c.lock.Lock()
	defer c.lock.Unlock()
	syncStatus.lock.Lock()
	defer syncStatus.lock.Unlock()

	// before doing any work, check once again now that we have the lock, to see if it got
	// synced between the first check and now
	if syncStatus.synced(c.clusterSyncRetryTimeout) {
		return syncStatus.syncError
	}
	err := c.sync()
	syncTime := time.Now()
	syncStatus.syncTime = &syncTime
	syncStatus.syncError = err
	return syncStatus.syncError
}

func (c *clusterCache) FindResources(namespace string, predicates ...func(r *Resource) bool) map[kube.ResourceKey]*Resource {
	c.lock.RLock()
	defer c.lock.RUnlock()
	result := map[kube.ResourceKey]*Resource{}
	resources := map[kube.ResourceKey]*Resource{}
	if namespace != "" {
		if ns, ok := c.nsIndex[namespace]; ok {
			resources = ns
		}
	} else {
		resources = c.resources
	}

	for k := range resources {
		r := resources[k]
		matches := true
		for i := range predicates {
			if !predicates[i](r) {
				matches = false
				break
			}
		}

		if matches {
			result[k] = r
		}
	}
	return result
}

// IterateHierarchy iterates resource tree starting from the specified top level resource and executes callback for each resource in the tree
func (c *clusterCache) IterateHierarchy(key kube.ResourceKey, action func(resource *Resource, namespaceResources map[kube.ResourceKey]*Resource) bool) {
	c.lock.RLock()
	defer c.lock.RUnlock()
	if res, ok := c.resources[key]; ok {
		nsNodes := c.nsIndex[key.Namespace]
		if !action(res, nsNodes) {
			return
		}
		childrenByUID := make(map[types.UID][]*Resource)
		for _, child := range nsNodes {
			if res.isParentOf(child) {
				childrenByUID[child.Ref.UID] = append(childrenByUID[child.Ref.UID], child)
			}
		}
		// make sure children has no duplicates
		for _, children := range childrenByUID {
			if len(children) > 0 {
				// The object might have multiple children with the same UID (e.g. replicaset from apps and extensions group). It is ok to pick any object but we need to make sure
				// we pick the same child after every refresh.
				sort.Slice(children, func(i, j int) bool {
					key1 := children[i].ResourceKey()
					key2 := children[j].ResourceKey()
					return strings.Compare(key1.String(), key2.String()) < 0
				})
				child := children[0]
				if action(child, nsNodes) {
					child.iterateChildren(nsNodes, map[kube.ResourceKey]bool{res.ResourceKey(): true}, func(err error, child *Resource, namespaceResources map[kube.ResourceKey]*Resource) bool {
						if err != nil {
							c.log.V(2).Info(err.Error())
							return false
						}
						return action(child, namespaceResources)
					})
				}
			}
		}
	}
}

// IterateHierarchy iterates resource tree starting from the specified top level resources and executes callback for each resource in the tree
func (c *clusterCache) IterateHierarchyV2(keys []kube.ResourceKey, action func(resource *Resource, namespaceResources map[kube.ResourceKey]*Resource) bool) {
	c.lock.RLock()
	defer c.lock.RUnlock()
	keysPerNamespace := make(map[string][]kube.ResourceKey)
	for _, key := range keys {
		keysPerNamespace[key.Namespace] = append(keysPerNamespace[key.Namespace], key)
	}
	for namespace, namespaceKeys := range keysPerNamespace {
		nsNodes := c.nsIndex[namespace]
<<<<<<< HEAD
		graph, childrenByUID := buildGraph(nsNodes)
=======
		// Prepare to construct a graph
		nodesByUID := make(map[types.UID][]*Resource)
		nodeByGraphKey := make(map[string]*Resource)
		for _, node := range nsNodes {
			nodesByUID[node.Ref.UID] = append(nodesByUID[node.Ref.UID], node)
			// Based on what's used by isParentOf
			graphKey := fmt.Sprintf("%s/%s/%s", node.Ref.Kind, node.Ref.APIVersion, node.Ref.Name)
			nodeByGraphKey[graphKey] = node
		}
		// Construct a graph using a logic similar to isParentOf but more optimal
		graph := make(map[kube.ResourceKey][]kube.ResourceKey)
		childrenByUID := make(map[kube.ResourceKey]map[types.UID][]*Resource)
		for _, node := range nsNodes {
			childrenByUID[node.ResourceKey()] = make(map[types.UID][]*Resource)
		}
		for _, node := range nsNodes {
			for i, ownerRef := range node.OwnerRefs {
				// backfill UID of inferred owner child references
				if ownerRef.UID == "" {
					graphKey := fmt.Sprintf("%s/%s/%s", ownerRef.Kind, ownerRef.APIVersion, ownerRef.Name)
					graphKeyNode, ok := nodeByGraphKey[graphKey]
					if ok {
						ownerRef.UID = graphKeyNode.Ref.UID
						node.OwnerRefs[i] = ownerRef
					} else {
						continue
					}
				}

				uidNodes, ok := nodesByUID[ownerRef.UID]
				if ok {
					for _, uidNode := range uidNodes {
						graph[uidNode.ResourceKey()] = append(graph[uidNode.ResourceKey()], node.ResourceKey())
						childrenByUID[uidNode.ResourceKey()][node.Ref.UID] = append(childrenByUID[uidNode.ResourceKey()][node.Ref.UID], node)
					}
				}
			}
		}
>>>>>>> 335ff88e
		visited := make(map[kube.ResourceKey]int)
		for _, key := range namespaceKeys {
			visited[key] = 0
		}
		for _, key := range namespaceKeys {
			res, ok := c.resources[key]
			if !ok {
				continue
			}
			if visited[key] == 2 || !action(res, nsNodes) {
				continue
			}
			visited[key] = 1
			// make sure children has no duplicates
			for _, children := range childrenByUID[key] {
				if len(children) > 0 {
					// The object might have multiple children with the same UID (e.g. replicaset from apps and extensions group). It is ok to pick any object but we need to make sure
					// we pick the same child after every refresh.
					sort.Slice(children, func(i, j int) bool {
						key1 := children[i].ResourceKey()
						key2 := children[j].ResourceKey()
						return strings.Compare(key1.String(), key2.String()) < 0
					})
					child := children[0]
					if visited[child.ResourceKey()] == 0 && action(child, nsNodes) {
						child.iterateChildrenV2(graph, nsNodes, visited, func(err error, child *Resource, namespaceResources map[kube.ResourceKey]*Resource) bool {
							if err != nil {
								c.log.V(2).Info(err.Error())
								return false
							}
							return action(child, namespaceResources)
						})
					}
				}
			}
			visited[key] = 2
		}
	}
}

<<<<<<< HEAD
type graphKey struct {
	kind       string
	apiVersion string
	name       string
}

func buildGraph(nsNodes map[kube.ResourceKey]*Resource) (map[kube.ResourceKey][]kube.ResourceKey, map[kube.ResourceKey]map[types.UID][]*Resource) {
	// Prepare to construct a childrenByParent
	nodesByUID := make(map[types.UID][]*Resource, len(nsNodes))
	nodeByGraphKey := make(map[graphKey]*Resource, len(nsNodes))
	graph := make(map[kube.ResourceKey]map[types.UID][]*Resource, len(nsNodes))
	for _, node := range nsNodes {
		nodesByUID[node.Ref.UID] = append(nodesByUID[node.Ref.UID], node)
		nodeByGraphKey[graphKey{node.Ref.Kind, node.Ref.APIVersion, node.Ref.Name}] = node
		graph[node.ResourceKey()] = make(map[types.UID][]*Resource)
	}

	// In childrenByParent, they key is the parent and the value is a list of children.
	childrenByParent := make(map[kube.ResourceKey][]kube.ResourceKey)

	// Loop through all nodes, calling each one "childNode," because we're only bothering with it if it has a parent.
	for _, childNode := range nsNodes {
		for i, ownerRef := range childNode.OwnerRefs {
			// First, backfill UID of inferred owner child references.
			if ownerRef.UID == "" {
				graphKeyNode, ok := nodeByGraphKey[graphKey{ownerRef.Kind, ownerRef.APIVersion, ownerRef.Name}]
				if ok {
					ownerRef.UID = graphKeyNode.Ref.UID
					childNode.OwnerRefs[i] = ownerRef
				} else {
					// No resource found with the given childrenByParent key, so move on.
					continue
				}
			}

			// Now that we have the UID of the parent, update the childrenByParent and the graph map.
			uidNodes, ok := nodesByUID[ownerRef.UID]
			if ok {
				for _, uidNode := range uidNodes {
					// Update the childrenByParent for this owner to include the child.
					childrenByParent[uidNode.ResourceKey()] = append(childrenByParent[uidNode.ResourceKey()], childNode.ResourceKey())
					graph[uidNode.ResourceKey()][childNode.Ref.UID] = append(graph[uidNode.ResourceKey()][childNode.Ref.UID], childNode)
				}
			}
		}
	}
	return childrenByParent, graph
}

=======
>>>>>>> 335ff88e
// IsNamespaced answers if specified group/kind is a namespaced resource API or not
func (c *clusterCache) IsNamespaced(gk schema.GroupKind) (bool, error) {
	if isNamespaced, ok := c.namespacedResources[gk]; ok {
		return isNamespaced, nil
	}
	return false, errors.NewNotFound(schema.GroupResource{Group: gk.Group}, "")
}

func (c *clusterCache) managesNamespace(namespace string) bool {
	for _, ns := range c.namespaces {
		if ns == namespace {
			return true
		}
	}
	return false
}

// GetManagedLiveObjs helps finding matching live K8S resources for a given resources list.
// The function returns all resources from cache for those `isManaged` function returns true and resources
// specified in targetObjs list.
func (c *clusterCache) GetManagedLiveObjs(targetObjs []*unstructured.Unstructured, isManaged func(r *Resource) bool) (map[kube.ResourceKey]*unstructured.Unstructured, error) {
	c.lock.RLock()
	defer c.lock.RUnlock()

	for _, o := range targetObjs {
		if len(c.namespaces) > 0 {
			if o.GetNamespace() == "" && !c.clusterResources {
				return nil, fmt.Errorf("Cluster level %s %q can not be managed when in namespaced mode", o.GetKind(), o.GetName())
			} else if o.GetNamespace() != "" && !c.managesNamespace(o.GetNamespace()) {
				return nil, fmt.Errorf("Namespace %q for %s %q is not managed", o.GetNamespace(), o.GetKind(), o.GetName())
			}
		}
	}

	managedObjs := make(map[kube.ResourceKey]*unstructured.Unstructured)
	// iterate all objects in live state cache to find ones associated with app
	for key, o := range c.resources {
		if isManaged(o) && o.Resource != nil && len(o.OwnerRefs) == 0 {
			managedObjs[key] = o.Resource
		}
	}
	// but are simply missing our label
	lock := &sync.Mutex{}
	err := kube.RunAllAsync(len(targetObjs), func(i int) error {
		targetObj := targetObjs[i]
		key := kube.GetResourceKey(targetObj)
		lock.Lock()
		managedObj := managedObjs[key]
		lock.Unlock()

		if managedObj == nil {
			if existingObj, exists := c.resources[key]; exists {
				if existingObj.Resource != nil {
					managedObj = existingObj.Resource
				} else {
					var err error
					managedObj, err = c.kubectl.GetResource(context.TODO(), c.config, targetObj.GroupVersionKind(), existingObj.Ref.Name, existingObj.Ref.Namespace)
					if err != nil {
						if errors.IsNotFound(err) {
							return nil
						}
						return err
					}
				}
			} else if _, watched := c.apisMeta[key.GroupKind()]; !watched {
				var err error
				managedObj, err = c.kubectl.GetResource(context.TODO(), c.config, targetObj.GroupVersionKind(), targetObj.GetName(), targetObj.GetNamespace())
				if err != nil {
					if errors.IsNotFound(err) {
						return nil
					}
					return err
				}
			}
		}

		if managedObj != nil {
			converted, err := c.kubectl.ConvertToVersion(managedObj, targetObj.GroupVersionKind().Group, targetObj.GroupVersionKind().Version)
			if err != nil {
				// fallback to loading resource from kubernetes if conversion fails
				c.log.V(1).Info(fmt.Sprintf("Failed to convert resource: %v", err))
				managedObj, err = c.kubectl.GetResource(context.TODO(), c.config, targetObj.GroupVersionKind(), managedObj.GetName(), managedObj.GetNamespace())
				if err != nil {
					if errors.IsNotFound(err) {
						return nil
					}
					return err
				}
			} else {
				managedObj = converted
			}
			lock.Lock()
			managedObjs[key] = managedObj
			lock.Unlock()
		}
		return nil
	})
	if err != nil {
		return nil, err
	}

	return managedObjs, nil
}

func (c *clusterCache) processEvent(event watch.EventType, un *unstructured.Unstructured) {
	for _, h := range c.getEventHandlers() {
		h(event, un)
	}
	key := kube.GetResourceKey(un)
	if event == watch.Modified && skipAppRequeuing(key) {
		return
	}

	c.lock.Lock()
	defer c.lock.Unlock()
	existingNode, exists := c.resources[key]
	if event == watch.Deleted {
		if exists {
			c.onNodeRemoved(key)
		}
	} else if event != watch.Deleted {
		c.onNodeUpdated(existingNode, c.newResource(un))
	}
}

func (c *clusterCache) onNodeUpdated(oldRes *Resource, newRes *Resource) {
	c.setNode(newRes)
	for _, h := range c.getResourceUpdatedHandlers() {
		h(newRes, oldRes, c.nsIndex[newRes.Ref.Namespace])
	}
}

func (c *clusterCache) onNodeRemoved(key kube.ResourceKey) {
	existing, ok := c.resources[key]
	if ok {
		delete(c.resources, key)
		ns, ok := c.nsIndex[key.Namespace]
		if ok {
			delete(ns, key)
			if len(ns) == 0 {
				delete(c.nsIndex, key.Namespace)
			}
			// remove ownership references from children with inferred references
			if existing.isInferredParentOf != nil {
				for k, v := range ns {
					if mightHaveInferredOwner(v) && existing.isInferredParentOf(k) {
						v.setOwnerRef(existing.toOwnerRef(), false)
					}
				}
			}
		}
		for _, h := range c.getResourceUpdatedHandlers() {
			h(nil, existing, ns)
		}
	}
}

var (
	ignoredRefreshResources = map[string]bool{
		"/" + kube.EndpointsKind: true,
	}
)

// GetClusterInfo returns cluster cache statistics
func (c *clusterCache) GetClusterInfo() ClusterInfo {
	c.lock.RLock()
	defer c.lock.RUnlock()
	c.syncStatus.lock.Lock()
	defer c.syncStatus.lock.Unlock()

	return ClusterInfo{
		APIsCount:         len(c.apisMeta),
		K8SVersion:        c.serverVersion,
		ResourcesCount:    len(c.resources),
		Server:            c.config.Host,
		LastCacheSyncTime: c.syncStatus.syncTime,
		SyncError:         c.syncStatus.syncError,
		APIResources:      c.apiResources,
	}
}

// skipAppRequeuing checks if the object is an API type which we want to skip requeuing against.
// We ignore API types which have a high churn rate, and/or whose updates are irrelevant to the app
func skipAppRequeuing(key kube.ResourceKey) bool {
	return ignoredRefreshResources[key.Group+"/"+key.Kind]
}<|MERGE_RESOLUTION|>--- conflicted
+++ resolved
@@ -1017,48 +1017,7 @@
 	}
 	for namespace, namespaceKeys := range keysPerNamespace {
 		nsNodes := c.nsIndex[namespace]
-<<<<<<< HEAD
 		graph, childrenByUID := buildGraph(nsNodes)
-=======
-		// Prepare to construct a graph
-		nodesByUID := make(map[types.UID][]*Resource)
-		nodeByGraphKey := make(map[string]*Resource)
-		for _, node := range nsNodes {
-			nodesByUID[node.Ref.UID] = append(nodesByUID[node.Ref.UID], node)
-			// Based on what's used by isParentOf
-			graphKey := fmt.Sprintf("%s/%s/%s", node.Ref.Kind, node.Ref.APIVersion, node.Ref.Name)
-			nodeByGraphKey[graphKey] = node
-		}
-		// Construct a graph using a logic similar to isParentOf but more optimal
-		graph := make(map[kube.ResourceKey][]kube.ResourceKey)
-		childrenByUID := make(map[kube.ResourceKey]map[types.UID][]*Resource)
-		for _, node := range nsNodes {
-			childrenByUID[node.ResourceKey()] = make(map[types.UID][]*Resource)
-		}
-		for _, node := range nsNodes {
-			for i, ownerRef := range node.OwnerRefs {
-				// backfill UID of inferred owner child references
-				if ownerRef.UID == "" {
-					graphKey := fmt.Sprintf("%s/%s/%s", ownerRef.Kind, ownerRef.APIVersion, ownerRef.Name)
-					graphKeyNode, ok := nodeByGraphKey[graphKey]
-					if ok {
-						ownerRef.UID = graphKeyNode.Ref.UID
-						node.OwnerRefs[i] = ownerRef
-					} else {
-						continue
-					}
-				}
-
-				uidNodes, ok := nodesByUID[ownerRef.UID]
-				if ok {
-					for _, uidNode := range uidNodes {
-						graph[uidNode.ResourceKey()] = append(graph[uidNode.ResourceKey()], node.ResourceKey())
-						childrenByUID[uidNode.ResourceKey()][node.Ref.UID] = append(childrenByUID[uidNode.ResourceKey()][node.Ref.UID], node)
-					}
-				}
-			}
-		}
->>>>>>> 335ff88e
 		visited := make(map[kube.ResourceKey]int)
 		for _, key := range namespaceKeys {
 			visited[key] = 0
@@ -1099,7 +1058,6 @@
 	}
 }
 
-<<<<<<< HEAD
 type graphKey struct {
 	kind       string
 	apiVersion string
@@ -1149,8 +1107,94 @@
 	return childrenByParent, graph
 }
 
-=======
->>>>>>> 335ff88e
+// IterateHierarchy iterates resource tree starting from the specified top level resources and executes callback for each resource in the tree
+func (c *clusterCache) IterateHierarchyV2(keys []kube.ResourceKey, action func(resource *Resource, namespaceResources map[kube.ResourceKey]*Resource) bool) {
+	c.lock.RLock()
+	defer c.lock.RUnlock()
+	keysPerNamespace := make(map[string][]kube.ResourceKey)
+	for _, key := range keys {
+		keysPerNamespace[key.Namespace] = append(keysPerNamespace[key.Namespace], key)
+	}
+	for namespace, namespaceKeys := range keysPerNamespace {
+		nsNodes := c.nsIndex[namespace]
+		// Prepare to construct a graph
+		nodesByUID := make(map[types.UID][]*Resource)
+		nodeByGraphKey := make(map[string]*Resource)
+		for _, node := range nsNodes {
+			nodesByUID[node.Ref.UID] = append(nodesByUID[node.Ref.UID], node)
+			// Based on what's used by isParentOf
+			graphKey := fmt.Sprintf("%s/%s/%s", node.Ref.Kind, node.Ref.APIVersion, node.Ref.Name)
+			nodeByGraphKey[graphKey] = node
+		}
+		// Construct a graph using a logic similar to isParentOf but more optimal
+		graph := make(map[kube.ResourceKey][]kube.ResourceKey)
+		childrenByUID := make(map[kube.ResourceKey]map[types.UID][]*Resource)
+		for _, node := range nsNodes {
+			childrenByUID[node.ResourceKey()] = make(map[types.UID][]*Resource)
+		}
+		for _, node := range nsNodes {
+			for i, ownerRef := range node.OwnerRefs {
+				// backfill UID of inferred owner child references
+				if ownerRef.UID == "" {
+					graphKey := fmt.Sprintf("%s/%s/%s", ownerRef.Kind, ownerRef.APIVersion, ownerRef.Name)
+					graphKeyNode, ok := nodeByGraphKey[graphKey]
+					if ok {
+						ownerRef.UID = graphKeyNode.Ref.UID
+						node.OwnerRefs[i] = ownerRef
+					} else {
+						continue
+					}
+				}
+
+				uidNodes, ok := nodesByUID[ownerRef.UID]
+				if ok {
+					for _, uidNode := range uidNodes {
+						graph[uidNode.ResourceKey()] = append(graph[uidNode.ResourceKey()], node.ResourceKey())
+						childrenByUID[uidNode.ResourceKey()][node.Ref.UID] = append(childrenByUID[uidNode.ResourceKey()][node.Ref.UID], node)
+					}
+				}
+			}
+		}
+		visited := make(map[kube.ResourceKey]int)
+		for _, key := range namespaceKeys {
+			visited[key] = 0
+		}
+		for _, key := range namespaceKeys {
+			res, ok := c.resources[key]
+			if !ok {
+				continue
+			}
+			if visited[key] == 2 || !action(res, nsNodes) {
+				continue
+			}
+			visited[key] = 1
+			// make sure children has no duplicates
+			for _, children := range childrenByUID[key] {
+				if len(children) > 0 {
+					// The object might have multiple children with the same UID (e.g. replicaset from apps and extensions group). It is ok to pick any object but we need to make sure
+					// we pick the same child after every refresh.
+					sort.Slice(children, func(i, j int) bool {
+						key1 := children[i].ResourceKey()
+						key2 := children[j].ResourceKey()
+						return strings.Compare(key1.String(), key2.String()) < 0
+					})
+					child := children[0]
+					if visited[child.ResourceKey()] == 0 && action(child, nsNodes) {
+						child.iterateChildrenV2(graph, nsNodes, visited, func(err error, child *Resource, namespaceResources map[kube.ResourceKey]*Resource) bool {
+							if err != nil {
+								c.log.V(2).Info(err.Error())
+								return false
+							}
+							return action(child, namespaceResources)
+						})
+					}
+				}
+			}
+			visited[key] = 2
+		}
+	}
+}
+
 // IsNamespaced answers if specified group/kind is a namespaced resource API or not
 func (c *clusterCache) IsNamespaced(gk schema.GroupKind) (bool, error) {
 	if isNamespaced, ok := c.namespacedResources[gk]; ok {
