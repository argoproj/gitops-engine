--- conflicted
+++ resolved
@@ -572,34 +572,7 @@
 
 		// load API initial state if no resource version provided
 		if resourceVersion == "" {
-<<<<<<< HEAD
 			resourceVersion, err = c.loadInitialState(ctx, api, resClient, ns)
-=======
-			var items []*Resource
-			resourceVersion, err = c.listResources(ctx, resClient, func(listPager *pager.ListPager) error {
-				err := listPager.EachListItem(ctx, metav1.ListOptions{}, func(obj runtime.Object) error {
-					if un, ok := obj.(*unstructured.Unstructured); !ok {
-						return fmt.Errorf("object %s/%s has an unexpected type", un.GroupVersionKind().String(), un.GetName())
-					} else {
-						items = append(items, c.newResource(un))
-					}
-					return nil
-				})
-
-				if err != nil {
-					return fmt.Errorf("failed to load initial state of resource %s: %v", api.GroupKind.String(), err)
-				}
-				return nil
-			})
-
->>>>>>> 425d65e0
-			if err != nil {
-				return err
-			}
-
-			c.lock.Lock()
-			c.replaceResourceCache(api.GroupKind, items, ns)
-			c.lock.Unlock()
 		}
 
 		w, err := watchutil.NewRetryWatcher(resourceVersion, &cache.ListWatch{
