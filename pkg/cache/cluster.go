package cache

import (
	"context"
	"fmt"
	"runtime/debug"
	"sort"
	"strings"
	"sync"
	"time"

	"github.com/go-logr/logr"
	"golang.org/x/sync/semaphore"
	authorizationv1 "k8s.io/api/authorization/v1"
	v1 "k8s.io/apiextensions-apiserver/pkg/apis/apiextensions/v1"
	"k8s.io/apimachinery/pkg/api/errors"
	k8sErrors "k8s.io/apimachinery/pkg/api/errors"
	metav1 "k8s.io/apimachinery/pkg/apis/meta/v1"
	"k8s.io/apimachinery/pkg/apis/meta/v1/unstructured"
	"k8s.io/apimachinery/pkg/runtime"
	"k8s.io/apimachinery/pkg/runtime/schema"
	"k8s.io/apimachinery/pkg/types"
	"k8s.io/apimachinery/pkg/util/managedfields"
	"k8s.io/apimachinery/pkg/util/wait"
	"k8s.io/apimachinery/pkg/watch"
	"k8s.io/client-go/dynamic"
	"k8s.io/client-go/kubernetes"
	authType1 "k8s.io/client-go/kubernetes/typed/authorization/v1"
	"k8s.io/client-go/rest"
	"k8s.io/client-go/tools/cache"
	"k8s.io/client-go/tools/pager"
	watchutil "k8s.io/client-go/tools/watch"
	"k8s.io/client-go/util/retry"
	"k8s.io/klog/v2/textlogger"
	"k8s.io/kubectl/pkg/util/openapi"

	"github.com/argoproj/gitops-engine/pkg/utils/kube"
	"github.com/argoproj/gitops-engine/pkg/utils/tracing"
)

const (
	watchResourcesRetryTimeout = 1 * time.Second
	ClusterRetryTimeout        = 10 * time.Second

	// default duration before we invalidate entire cluster cache. Can be set to 0 to never invalidate cache
	defaultClusterResyncTimeout = 24 * time.Hour

	// default duration before restarting individual resource watch
	defaultWatchResyncTimeout = 10 * time.Minute

	// Same page size as in k8s.io/client-go/tools/pager/pager.go
	defaultListPageSize = 500
	// Prefetch only a single page
	defaultListPageBufferSize = 1
	// listSemaphore is used to limit the number of concurrent memory consuming operations on the
	// k8s list queries results.
	// Limit is required to avoid memory spikes during cache initialization.
	// The default limit of 50 is chosen based on experiments.
	defaultListSemaphoreWeight = 50
)

const (
	// RespectRbacDisabled default value for respectRbac
	RespectRbacDisabled = iota
	// RespectRbacNormal checks only api response for forbidden/unauthorized errors
	RespectRbacNormal
	// RespectRbacStrict checks both api response for forbidden/unauthorized errors and SelfSubjectAccessReview
	RespectRbacStrict
)

type apiMeta struct {
	namespaced  bool
	watchCancel context.CancelFunc
}

// ClusterInfo holds cluster cache stats
type ClusterInfo struct {
	// Server holds cluster API server URL
	Server string
	// K8SVersion holds Kubernetes version
	K8SVersion string
	// ResourcesCount holds number of observed Kubernetes resources
	ResourcesCount int
	// APIsCount holds number of observed Kubernetes API count
	APIsCount int
	// LastCacheSyncTime holds time of most recent cache synchronization
	LastCacheSyncTime *time.Time
	// SyncError holds most recent cache synchronization error
	SyncError error
	// APIResources holds list of API resources supported by the cluster
	APIResources []kube.APIResourceInfo
}

// OnEventHandler is a function that handles Kubernetes event
type OnEventHandler func(event watch.EventType, un *unstructured.Unstructured)

// OnPopulateResourceInfoHandler returns additional resource metadata that should be stored in cache
type OnPopulateResourceInfoHandler func(un *unstructured.Unstructured, isRoot bool) (info interface{}, cacheManifest bool)

// OnResourceUpdatedHandler handlers resource update event
type OnResourceUpdatedHandler func(newRes *Resource, oldRes *Resource, namespaceResources map[kube.ResourceKey]*Resource)
type Unsubscribe func()

type ClusterCache interface {
	// EnsureSynced checks cache state and synchronizes it if necessary
	EnsureSynced() error
	// GetServerVersion returns observed cluster version
	GetServerVersion() string
	// GetAPIResources returns information about observed API resources
	GetAPIResources() []kube.APIResourceInfo
	// GetOpenAPISchema returns open API schema of supported API resources
	GetOpenAPISchema() openapi.Resources
	// GetGVKParser returns a parser able to build a TypedValue used in
	// structured merge diffs.
	GetGVKParser() *managedfields.GvkParser
	// Invalidate cache and executes callback that optionally might update cache settings
	Invalidate(opts ...UpdateSettingsFunc)
	// FindResources returns resources that matches given list of predicates from specified namespace or everywhere if specified namespace is empty
	FindResources(namespace string, predicates ...func(r *Resource) bool) map[kube.ResourceKey]*Resource
	// IterateHierarchy iterates resource tree starting from the specified top level resource and executes callback for each resource in the tree.
	// The action callback returns true if iteration should continue and false otherwise.
	IterateHierarchy(key kube.ResourceKey, action func(resource *Resource, namespaceResources map[kube.ResourceKey]*Resource) bool)
	// IterateHierarchyV2 iterates resource tree starting from the specified top level resources and executes callback for each resource in the tree.
	// The action callback returns true if iteration should continue and false otherwise.
	IterateHierarchyV2(keys []kube.ResourceKey, action func(resource *Resource, namespaceResources map[kube.ResourceKey]*Resource) bool)
	// IsNamespaced answers if specified group/kind is a namespaced resource API or not
	IsNamespaced(gk schema.GroupKind) (bool, error)
	// GetManagedLiveObjs helps finding matching live K8S resources for a given resources list.
	// The function returns all resources from cache for those `isManaged` function returns true and resources
	// specified in targetObjs list.
	GetManagedLiveObjs(targetObjs []*unstructured.Unstructured, isManaged func(r *Resource) bool) (map[kube.ResourceKey]*unstructured.Unstructured, error)
	// GetClusterInfo returns cluster cache statistics
	GetClusterInfo() ClusterInfo
	// OnResourceUpdated register event handler that is executed every time when resource get's updated in the cache
	OnResourceUpdated(handler OnResourceUpdatedHandler) Unsubscribe
	// OnEvent register event handler that is executed every time when new K8S event received
	OnEvent(handler OnEventHandler) Unsubscribe
}

type WeightedSemaphore interface {
	Acquire(ctx context.Context, n int64) error
	TryAcquire(n int64) bool
	Release(n int64)
}

type ListRetryFunc func(err error) bool

// NewClusterCache creates new instance of cluster cache
func NewClusterCache(config *rest.Config, opts ...UpdateSettingsFunc) *clusterCache {
	log := textlogger.NewLogger(textlogger.NewConfig())
	cache := &clusterCache{
		settings:           Settings{ResourceHealthOverride: &noopSettings{}, ResourcesFilter: &noopSettings{}},
		apisMeta:           make(map[schema.GroupKind]*apiMeta),
		listPageSize:       defaultListPageSize,
		listPageBufferSize: defaultListPageBufferSize,
		listSemaphore:      semaphore.NewWeighted(defaultListSemaphoreWeight),
		resources:          make(map[kube.ResourceKey]*Resource),
		nsIndex:            make(map[string]map[kube.ResourceKey]*Resource),
		config:             config,
		kubectl: &kube.KubectlCmd{
			Log:    log,
			Tracer: tracing.NopTracer{},
		},
		syncStatus: clusterCacheSync{
			resyncTimeout: defaultClusterResyncTimeout,
			syncTime:      nil,
		},
		watchResyncTimeout:      defaultWatchResyncTimeout,
		clusterSyncRetryTimeout: ClusterRetryTimeout,
		resourceUpdatedHandlers: map[uint64]OnResourceUpdatedHandler{},
		eventHandlers:           map[uint64]OnEventHandler{},
		log:                     log,
		listRetryLimit:          1,
		listRetryUseBackoff:     false,
		listRetryFunc:           ListRetryFuncNever,
	}
	for i := range opts {
		opts[i](cache)
	}
	return cache
}

type clusterCache struct {
	syncStatus clusterCacheSync

	apisMeta      map[schema.GroupKind]*apiMeta
	serverVersion string
	apiResources  []kube.APIResourceInfo
	// namespacedResources is a simple map which indicates a groupKind is namespaced
	namespacedResources map[schema.GroupKind]bool

	// maximum time we allow watches to run before relisting the group/kind and restarting the watch
	watchResyncTimeout time.Duration
	// sync retry timeout for cluster when sync error happens
	clusterSyncRetryTimeout time.Duration

	// size of a page for list operations pager.
	listPageSize int64
	// number of pages to prefetch for list pager.
	listPageBufferSize int32
	listSemaphore      WeightedSemaphore

	// retry options for list operations
	listRetryLimit      int32
	listRetryUseBackoff bool
	listRetryFunc       ListRetryFunc

	// lock is a rw lock which protects the fields of clusterInfo
	lock      sync.RWMutex
	resources map[kube.ResourceKey]*Resource
	nsIndex   map[string]map[kube.ResourceKey]*Resource

	kubectl          kube.Kubectl
	log              logr.Logger
	config           *rest.Config
	namespaces       []string
	clusterResources bool
	settings         Settings

	handlersLock                sync.Mutex
	handlerKey                  uint64
	populateResourceInfoHandler OnPopulateResourceInfoHandler
	resourceUpdatedHandlers     map[uint64]OnResourceUpdatedHandler
	eventHandlers               map[uint64]OnEventHandler
	openAPISchema               openapi.Resources
	gvkParser                   *managedfields.GvkParser

	respectRBAC int
}

type clusterCacheSync struct {
	// When using this struct:
	// 1) 'lock' mutex should be acquired when reading/writing from fields of this struct.
	// 2) The parent 'clusterCache.lock' does NOT need to be owned to r/w from fields of this struct (if it is owned, that is fine, but see below)
	// 3) To prevent deadlocks, do not acquire parent 'clusterCache.lock' after acquiring this lock; if you need both locks, always acquire the parent lock first
	lock          sync.Mutex
	syncTime      *time.Time
	syncError     error
	resyncTimeout time.Duration
}

// ListRetryFuncNever never retries on errors
func ListRetryFuncNever(err error) bool {
	return false
}

// ListRetryFuncAlways always retries on errors
func ListRetryFuncAlways(err error) bool {
	return true
}

// OnResourceUpdated register event handler that is executed every time when resource get's updated in the cache
func (c *clusterCache) OnResourceUpdated(handler OnResourceUpdatedHandler) Unsubscribe {
	c.handlersLock.Lock()
	defer c.handlersLock.Unlock()
	key := c.handlerKey
	c.handlerKey++
	c.resourceUpdatedHandlers[key] = handler
	return func() {
		c.handlersLock.Lock()
		defer c.handlersLock.Unlock()
		delete(c.resourceUpdatedHandlers, key)
	}
}

func (c *clusterCache) getResourceUpdatedHandlers() []OnResourceUpdatedHandler {
	c.handlersLock.Lock()
	defer c.handlersLock.Unlock()
	var handlers []OnResourceUpdatedHandler
	for _, h := range c.resourceUpdatedHandlers {
		handlers = append(handlers, h)
	}
	return handlers
}

// OnEvent register event handler that is executed every time when new K8S event received
func (c *clusterCache) OnEvent(handler OnEventHandler) Unsubscribe {
	c.handlersLock.Lock()
	defer c.handlersLock.Unlock()
	key := c.handlerKey
	c.handlerKey++
	c.eventHandlers[key] = handler
	return func() {
		c.handlersLock.Lock()
		defer c.handlersLock.Unlock()
		delete(c.eventHandlers, key)
	}
}

func (c *clusterCache) getEventHandlers() []OnEventHandler {
	c.handlersLock.Lock()
	defer c.handlersLock.Unlock()
	handlers := make([]OnEventHandler, 0, len(c.eventHandlers))
	for _, h := range c.eventHandlers {
		handlers = append(handlers, h)
	}
	return handlers
}

// GetServerVersion returns observed cluster version
func (c *clusterCache) GetServerVersion() string {
	return c.serverVersion
}

// GetAPIResources returns information about observed API resources
// This method is called frequently during reconciliation to pass API resource info to `helm template`
// NOTE: we do not provide any consistency guarantees about the returned list. The list might be
// updated in place (anytime new CRDs are introduced or removed). If necessary, a separate method
// would need to be introduced to return a copy of the list so it can be iterated consistently.
func (c *clusterCache) GetAPIResources() []kube.APIResourceInfo {
	return c.apiResources
}

// GetOpenAPISchema returns open API schema of supported API resources
func (c *clusterCache) GetOpenAPISchema() openapi.Resources {
	return c.openAPISchema
}

// GetGVKParser returns a parser able to build a TypedValue used in
// structured merge diffs.
func (c *clusterCache) GetGVKParser() *managedfields.GvkParser {
	return c.gvkParser
}

func (c *clusterCache) appendAPIResource(info kube.APIResourceInfo) {
	exists := false
	for i := range c.apiResources {
		if c.apiResources[i].GroupKind == info.GroupKind && c.apiResources[i].GroupVersionResource.Version == info.GroupVersionResource.Version {
			exists = true
			break
		}
	}
	if !exists {
		c.apiResources = append(c.apiResources, info)
	}
}

func (c *clusterCache) deleteAPIResource(info kube.APIResourceInfo) {
	for i := range c.apiResources {
		if c.apiResources[i].GroupKind == info.GroupKind && c.apiResources[i].GroupVersionResource.Version == info.GroupVersionResource.Version {
			c.apiResources[i] = c.apiResources[len(c.apiResources)-1]
			c.apiResources = c.apiResources[:len(c.apiResources)-1]
			break
		}
	}
}

func (c *clusterCache) replaceResourceCache(gk schema.GroupKind, resources []*Resource, ns string) {
	objByKey := make(map[kube.ResourceKey]*Resource)
	for i := range resources {
		objByKey[resources[i].ResourceKey()] = resources[i]
	}

	// update existing nodes
	for i := range resources {
		res := resources[i]
		oldRes := c.resources[res.ResourceKey()]
		if oldRes == nil || oldRes.ResourceVersion != res.ResourceVersion {
			c.onNodeUpdated(oldRes, res)
		}
	}

	for key := range c.resources {
		if key.Kind != gk.Kind || key.Group != gk.Group || ns != "" && key.Namespace != ns {
			continue
		}

		if _, ok := objByKey[key]; !ok {
			c.onNodeRemoved(key)
		}
	}
}

func (c *clusterCache) newResource(un *unstructured.Unstructured) *Resource {
	ownerRefs, isInferredParentOf := c.resolveResourceReferences(un)

	cacheManifest := false
	var info interface{}
	if c.populateResourceInfoHandler != nil {
		info, cacheManifest = c.populateResourceInfoHandler(un, len(ownerRefs) == 0)
	}
	var creationTimestamp *metav1.Time
	ct := un.GetCreationTimestamp()
	if !ct.IsZero() {
		creationTimestamp = &ct
	}
	resource := &Resource{
		ResourceVersion:    un.GetResourceVersion(),
		Ref:                kube.GetObjectRef(un),
		OwnerRefs:          ownerRefs,
		Info:               info,
		CreationTimestamp:  creationTimestamp,
		isInferredParentOf: isInferredParentOf,
	}
	if cacheManifest {
		resource.Resource = un
	}

	return resource
}

func (c *clusterCache) setNode(n *Resource) {
	key := n.ResourceKey()
	c.resources[key] = n
	ns, ok := c.nsIndex[key.Namespace]
	if !ok {
		ns = make(map[kube.ResourceKey]*Resource)
		c.nsIndex[key.Namespace] = ns
	}
	ns[key] = n

	// update inferred parent references
	if n.isInferredParentOf != nil || mightHaveInferredOwner(n) {
		for k, v := range ns {
			// update child resource owner references
			if n.isInferredParentOf != nil && mightHaveInferredOwner(v) {
				v.setOwnerRef(n.toOwnerRef(), n.isInferredParentOf(k))
			}
			if mightHaveInferredOwner(n) && v.isInferredParentOf != nil {
				n.setOwnerRef(v.toOwnerRef(), v.isInferredParentOf(n.ResourceKey()))
			}
		}
	}
}

// Invalidate cache and executes callback that optionally might update cache settings
func (c *clusterCache) Invalidate(opts ...UpdateSettingsFunc) {
	c.lock.Lock()
	defer c.lock.Unlock()

	c.syncStatus.lock.Lock()
	c.syncStatus.syncTime = nil
	c.syncStatus.lock.Unlock()

	for i := range c.apisMeta {
		c.apisMeta[i].watchCancel()
	}
	for i := range opts {
		opts[i](c)
	}
	c.apisMeta = nil
	c.namespacedResources = nil
	c.log.Info("Invalidated cluster")
}

// clusterCacheSync's lock should be held before calling this method
func (syncStatus *clusterCacheSync) synced(clusterRetryTimeout time.Duration) bool {
	syncTime := syncStatus.syncTime

	if syncTime == nil {
		return false
	}
	if syncStatus.syncError != nil {
		return time.Now().Before(syncTime.Add(clusterRetryTimeout))
	}
	if syncStatus.resyncTimeout == 0 {
		// cluster resync timeout has been disabled
		return true
	}
	return time.Now().Before(syncTime.Add(syncStatus.resyncTimeout))
}

func (c *clusterCache) stopWatching(gk schema.GroupKind, ns string) {
	c.lock.Lock()
	defer c.lock.Unlock()
	if info, ok := c.apisMeta[gk]; ok {
		info.watchCancel()
		delete(c.apisMeta, gk)
		c.replaceResourceCache(gk, nil, ns)
		c.log.Info(fmt.Sprintf("Stop watching: %s not found", gk))
	}
}

// startMissingWatches lists supported cluster resources and start watching for changes unless watch is already running
func (c *clusterCache) startMissingWatches() error {
	apis, err := c.kubectl.GetAPIResources(c.config, true, c.settings.ResourcesFilter)
	if err != nil {
		return err
	}
	client, err := c.kubectl.NewDynamicClient(c.config)
	if err != nil {
		return err
	}
	clientset, err := kubernetes.NewForConfig(c.config)
	if err != nil {
		return err
	}
	namespacedResources := make(map[schema.GroupKind]bool)
	for i := range apis {
		api := apis[i]
		namespacedResources[api.GroupKind] = api.Meta.Namespaced
		if _, ok := c.apisMeta[api.GroupKind]; !ok {
			ctx, cancel := context.WithCancel(context.Background())
			c.apisMeta[api.GroupKind] = &apiMeta{namespaced: api.Meta.Namespaced, watchCancel: cancel}

			err := c.processApi(client, api, func(resClient dynamic.ResourceInterface, ns string) error {
				resourceVersion, err := c.loadInitialState(ctx, api, resClient, ns, false) // don't lock here, we are already in a lock before startMissingWatches is called inside watchEvents
				if err != nil && c.isRestrictedResource(err) {
					keep := false
					if c.respectRBAC == RespectRbacStrict {
						k, permErr := c.checkPermission(ctx, clientset.AuthorizationV1().SelfSubjectAccessReviews(), api)
						if permErr != nil {
							return fmt.Errorf("failed to check permissions for resource %s: %w, original error=%v", api.GroupKind.String(), permErr, err.Error())
						}
						keep = k
					}
					// if we are not allowed to list the resource, remove it from the watch list
					if !keep {
						delete(c.apisMeta, api.GroupKind)
						delete(namespacedResources, api.GroupKind)
						return nil
					}

				}
				go c.watchEvents(ctx, api, resClient, ns, resourceVersion)
				return nil
			})
			if err != nil {
				return err
			}
		}
	}
	c.namespacedResources = namespacedResources
	return nil
}

func runSynced(lock sync.Locker, action func() error) error {
	lock.Lock()
	defer lock.Unlock()
	return action()
}

// listResources creates list pager and enforces number of concurrent list requests
// The callback should not wait on any locks that may be held by other callers.
func (c *clusterCache) listResources(ctx context.Context, resClient dynamic.ResourceInterface, callback func(*pager.ListPager) error) (string, error) {
	if err := c.listSemaphore.Acquire(ctx, 1); err != nil {
		return "", err
	}
	defer c.listSemaphore.Release(1)

	var retryCount int64 = 0
	resourceVersion := ""
	listPager := pager.New(func(ctx context.Context, opts metav1.ListOptions) (runtime.Object, error) {
		var res *unstructured.UnstructuredList
		var listRetry wait.Backoff

		if c.listRetryUseBackoff {
			listRetry = retry.DefaultBackoff
		} else {
			listRetry = retry.DefaultRetry
		}

		listRetry.Steps = int(c.listRetryLimit)
		err := retry.OnError(listRetry, c.listRetryFunc, func() error {
			var ierr error
			res, ierr = resClient.List(ctx, opts)
			if ierr != nil {
				// Log out a retry
				if c.listRetryLimit > 1 && c.listRetryFunc(ierr) {
					retryCount += 1
					c.log.Info(fmt.Sprintf("Error while listing resources: %v (try %d/%d)", ierr, retryCount, c.listRetryLimit))
				}
				return ierr
			}
			resourceVersion = res.GetResourceVersion()
			return nil
		})
		return res, err
	})
	listPager.PageBufferSize = c.listPageBufferSize
	listPager.PageSize = c.listPageSize

	return resourceVersion, callback(listPager)
}

func (c *clusterCache) loadInitialState(ctx context.Context, api kube.APIResourceInfo, resClient dynamic.ResourceInterface, ns string, lock bool) (string, error) {
	var items []*Resource
	resourceVersion, err := c.listResources(ctx, resClient, func(listPager *pager.ListPager) error {
		return listPager.EachListItem(ctx, metav1.ListOptions{}, func(obj runtime.Object) error {
			if un, ok := obj.(*unstructured.Unstructured); !ok {
				return fmt.Errorf("object %s/%s has an unexpected type", un.GroupVersionKind().String(), un.GetName())
			} else {
				items = append(items, c.newResource(un))
			}
			return nil
		})
	})

	if err != nil {
		return "", fmt.Errorf("failed to load initial state of resource %s: %w", api.GroupKind.String(), err)
	}

	if lock {
		return resourceVersion, runSynced(&c.lock, func() error {
			c.replaceResourceCache(api.GroupKind, items, ns)
			return nil
		})
	} else {
		c.replaceResourceCache(api.GroupKind, items, ns)
		return resourceVersion, nil
	}
}

func (c *clusterCache) watchEvents(ctx context.Context, api kube.APIResourceInfo, resClient dynamic.ResourceInterface, ns string, resourceVersion string) {
	kube.RetryUntilSucceed(ctx, watchResourcesRetryTimeout, fmt.Sprintf("watch %s on %s", api.GroupKind, c.config.Host), c.log, func() (err error) {
		defer func() {
			if r := recover(); r != nil {
				err = fmt.Errorf("Recovered from panic: %+v\n%s", r, debug.Stack())
			}
		}()

		// load API initial state if no resource version provided
		if resourceVersion == "" {
			resourceVersion, err = c.loadInitialState(ctx, api, resClient, ns, true)
			if err != nil {
				return err
			}
		}

		w, err := watchutil.NewRetryWatcher(resourceVersion, &cache.ListWatch{
			WatchFunc: func(options metav1.ListOptions) (watch.Interface, error) {
				res, err := resClient.Watch(ctx, options)
				if errors.IsNotFound(err) {
					c.stopWatching(api.GroupKind, ns)
				}
				return res, err
			},
		})
		if err != nil {
			return err
		}

		defer func() {
			w.Stop()
			resourceVersion = ""
		}()

		var watchResyncTimeoutCh <-chan time.Time
		if c.watchResyncTimeout > 0 {
			shouldResync := time.NewTimer(c.watchResyncTimeout)
			defer shouldResync.Stop()
			watchResyncTimeoutCh = shouldResync.C
		}

		for {
			select {
			// stop watching when parent context got cancelled
			case <-ctx.Done():
				return nil

			// re-synchronize API state and restart watch periodically
			case <-watchResyncTimeoutCh:
				return fmt.Errorf("Resyncing %s on %s due to timeout", api.GroupKind, c.config.Host)

			// re-synchronize API state and restart watch if retry watcher failed to continue watching using provided resource version
			case <-w.Done():
				return fmt.Errorf("Watch %s on %s has closed", api.GroupKind, c.config.Host)

			case event, ok := <-w.ResultChan():
				if !ok {
					return fmt.Errorf("Watch %s on %s has closed", api.GroupKind, c.config.Host)
				}

				obj, ok := event.Object.(*unstructured.Unstructured)
				if !ok {
					return fmt.Errorf("Failed to convert to *unstructured.Unstructured: %v", event.Object)
				}

				c.processEvent(event.Type, obj)
				if kube.IsCRD(obj) {
					var resources []kube.APIResourceInfo
					crd := v1.CustomResourceDefinition{}
					err := runtime.DefaultUnstructuredConverter.FromUnstructured(obj.Object, &crd)
					if err != nil {
						c.log.Error(err, "Failed to extract CRD resources")
					}
					for _, v := range crd.Spec.Versions {
						resources = append(resources, kube.APIResourceInfo{
							GroupKind: schema.GroupKind{
								Group: crd.Spec.Group, Kind: crd.Spec.Names.Kind},
							GroupVersionResource: schema.GroupVersionResource{
								Group: crd.Spec.Group, Version: v.Name, Resource: crd.Spec.Names.Plural},
							Meta: metav1.APIResource{
								Group:        crd.Spec.Group,
								SingularName: crd.Spec.Names.Singular,
								Namespaced:   crd.Spec.Scope == v1.NamespaceScoped,
								Name:         crd.Spec.Names.Plural,
								Kind:         crd.Spec.Names.Singular,
								Version:      v.Name,
								ShortNames:   crd.Spec.Names.ShortNames,
							},
						})
					}

					if event.Type == watch.Deleted {
						for i := range resources {
							c.deleteAPIResource(resources[i])
						}
					} else {
						c.log.Info("Updating Kubernetes APIs, watches, and Open API schemas due to CRD event", "eventType", event.Type, "groupKind", crd.GroupVersionKind().GroupKind().String())
						// add new CRD's groupkind to c.apigroups
						if event.Type == watch.Added {
							for i := range resources {
								c.appendAPIResource(resources[i])
							}
						}
						err = runSynced(&c.lock, func() error {
							return c.startMissingWatches()
						})
						if err != nil {
							c.log.Error(err, "Failed to start missing watch")
						}
					}
					err = runSynced(&c.lock, func() error {
						openAPISchema, gvkParser, err := c.kubectl.LoadOpenAPISchema(c.config)
						if err != nil {
							return fmt.Errorf("failed to load open api schema while handling CRD change: %w", err)
						}
						if gvkParser != nil {
							c.gvkParser = gvkParser
						}
						c.openAPISchema = openAPISchema
						return nil
					})
					if err != nil {
						c.log.Error(err, "Failed to reload open api schema")
					}
				}
			}
		}
	})
}

func (c *clusterCache) processApi(client dynamic.Interface, api kube.APIResourceInfo, callback func(resClient dynamic.ResourceInterface, ns string) error) error {
	resClient := client.Resource(api.GroupVersionResource)
	switch {
	// if manage whole cluster or resource is cluster level and cluster resources enabled
	case len(c.namespaces) == 0 || (!api.Meta.Namespaced && c.clusterResources):
		return callback(resClient, "")
	// if manage some namespaces and resource is namespaced
	case len(c.namespaces) != 0 && api.Meta.Namespaced:
		for _, ns := range c.namespaces {
			err := callback(resClient.Namespace(ns), ns)
			if err != nil {
				return err
			}
		}
	}

	return nil
}

// isRestrictedResource checks if the kube api call is unauthorized or forbidden
func (c *clusterCache) isRestrictedResource(err error) bool {
	return c.respectRBAC != RespectRbacDisabled && (k8sErrors.IsForbidden(err) || k8sErrors.IsUnauthorized(err))
}

// checkPermission runs a self subject access review to check if the controller has permissions to list the resource
func (c *clusterCache) checkPermission(ctx context.Context, reviewInterface authType1.SelfSubjectAccessReviewInterface, api kube.APIResourceInfo) (keep bool, err error) {
	sar := &authorizationv1.SelfSubjectAccessReview{
		Spec: authorizationv1.SelfSubjectAccessReviewSpec{
			ResourceAttributes: &authorizationv1.ResourceAttributes{
				Namespace: "*",
				Verb:      "list", // uses list verb to check for permissions
				Resource:  api.GroupVersionResource.Resource,
			},
		},
	}

	switch {
	// if manage whole cluster or resource is cluster level and cluster resources enabled
	case len(c.namespaces) == 0 || (!api.Meta.Namespaced && c.clusterResources):
		resp, err := reviewInterface.Create(ctx, sar, metav1.CreateOptions{})
		if err != nil {
			return false, err
		}
		if resp != nil && resp.Status.Allowed {
			return true, nil
		}
		// unsupported, remove from watch list
		return false, nil
	// if manage some namespaces and resource is namespaced
	case len(c.namespaces) != 0 && api.Meta.Namespaced:
		for _, ns := range c.namespaces {
			sar.Spec.ResourceAttributes.Namespace = ns
			resp, err := reviewInterface.Create(ctx, sar, metav1.CreateOptions{})
			if err != nil {
				return false, err
			}
			if resp != nil && resp.Status.Allowed {
				return true, nil
			} else {
				// unsupported, remove from watch list
				return false, nil
			}
		}
	}
	// checkPermission follows the same logic of determining namespace/cluster resource as the processApi function
	// so if neither of the cases match it means the controller will not watch for it so it is safe to return true.
	return true, nil
}

func (c *clusterCache) sync() error {
	c.log.Info("Start syncing cluster")

	for i := range c.apisMeta {
		c.apisMeta[i].watchCancel()
	}
	c.apisMeta = make(map[schema.GroupKind]*apiMeta)
	c.resources = make(map[kube.ResourceKey]*Resource)
	c.namespacedResources = make(map[schema.GroupKind]bool)
	config := c.config
	version, err := c.kubectl.GetServerVersion(config)

	if err != nil {
		return err
	}
	c.serverVersion = version
	apiResources, err := c.kubectl.GetAPIResources(config, false, NewNoopSettings())
	if err != nil {
		return err
	}
	c.apiResources = apiResources

	openAPISchema, gvkParser, err := c.kubectl.LoadOpenAPISchema(config)
	if err != nil {
		return fmt.Errorf("failed to load open api schema while syncing cluster cache: %w", err)
	}

	if gvkParser != nil {
		c.gvkParser = gvkParser
	}

	c.openAPISchema = openAPISchema

	apis, err := c.kubectl.GetAPIResources(c.config, true, c.settings.ResourcesFilter)

	if err != nil {
		return err
	}
	client, err := c.kubectl.NewDynamicClient(c.config)
	if err != nil {
		return err
	}
	clientset, err := kubernetes.NewForConfig(config)
	if err != nil {
		return err
	}
	lock := sync.Mutex{}
	err = kube.RunAllAsync(len(apis), func(i int) error {
		api := apis[i]

		lock.Lock()
		ctx, cancel := context.WithCancel(context.Background())
		info := &apiMeta{namespaced: api.Meta.Namespaced, watchCancel: cancel}
		c.apisMeta[api.GroupKind] = info
		c.namespacedResources[api.GroupKind] = api.Meta.Namespaced
		lock.Unlock()

		return c.processApi(client, api, func(resClient dynamic.ResourceInterface, ns string) error {
			resourceVersion, err := c.listResources(ctx, resClient, func(listPager *pager.ListPager) error {
				return listPager.EachListItem(context.Background(), metav1.ListOptions{}, func(obj runtime.Object) error {
					if un, ok := obj.(*unstructured.Unstructured); !ok {
						return fmt.Errorf("object %s/%s has an unexpected type", un.GroupVersionKind().String(), un.GetName())
					} else {
						lock.Lock()
						c.setNode(c.newResource(un))
						lock.Unlock()
					}
					return nil
				})
			})
			if err != nil {
				if c.isRestrictedResource(err) {
					keep := false
					if c.respectRBAC == RespectRbacStrict {
						k, permErr := c.checkPermission(ctx, clientset.AuthorizationV1().SelfSubjectAccessReviews(), api)
						if permErr != nil {
							return fmt.Errorf("failed to check permissions for resource %s: %w, original error=%v", api.GroupKind.String(), permErr, err.Error())
						}
						keep = k
					}
					// if we are not allowed to list the resource, remove it from the watch list
					if !keep {
						lock.Lock()
						delete(c.apisMeta, api.GroupKind)
						delete(c.namespacedResources, api.GroupKind)
						lock.Unlock()
						return nil
					}
				}
				return fmt.Errorf("failed to load initial state of resource %s: %w", api.GroupKind.String(), err)
			}

			go c.watchEvents(ctx, api, resClient, ns, resourceVersion)

			return nil
		})
	})

	if err != nil {
		c.log.Error(err, "Failed to sync cluster")
		return fmt.Errorf("failed to sync cluster %s: %v", c.config.Host, err)
	}

	c.log.Info("Cluster successfully synced")
	return nil
}

// EnsureSynced checks cache state and synchronizes it if necessary
func (c *clusterCache) EnsureSynced() error {
	syncStatus := &c.syncStatus

	// first check if cluster is synced *without acquiring the full clusterCache lock*
	syncStatus.lock.Lock()
	if syncStatus.synced(c.clusterSyncRetryTimeout) {
		syncError := syncStatus.syncError
		syncStatus.lock.Unlock()
		return syncError
	}
	syncStatus.lock.Unlock() // release the lock, so that we can acquire the parent lock (see struct comment re: lock acquisition ordering)

	c.lock.Lock()
	defer c.lock.Unlock()
	syncStatus.lock.Lock()
	defer syncStatus.lock.Unlock()

	// before doing any work, check once again now that we have the lock, to see if it got
	// synced between the first check and now
	if syncStatus.synced(c.clusterSyncRetryTimeout) {
		return syncStatus.syncError
	}
	err := c.sync()
	syncTime := time.Now()
	syncStatus.syncTime = &syncTime
	syncStatus.syncError = err
	return syncStatus.syncError
}

func (c *clusterCache) FindResources(namespace string, predicates ...func(r *Resource) bool) map[kube.ResourceKey]*Resource {
	c.lock.RLock()
	defer c.lock.RUnlock()
	result := map[kube.ResourceKey]*Resource{}
	resources := map[kube.ResourceKey]*Resource{}
	if namespace != "" {
		if ns, ok := c.nsIndex[namespace]; ok {
			resources = ns
		}
	} else {
		resources = c.resources
	}

	for k := range resources {
		r := resources[k]
		matches := true
		for i := range predicates {
			if !predicates[i](r) {
				matches = false
				break
			}
		}

		if matches {
			result[k] = r
		}
	}
	return result
}

// IterateHierarchy iterates resource tree starting from the specified top level resource and executes callback for each resource in the tree
func (c *clusterCache) IterateHierarchy(key kube.ResourceKey, action func(resource *Resource, namespaceResources map[kube.ResourceKey]*Resource) bool) {
	c.lock.RLock()
	defer c.lock.RUnlock()
	if res, ok := c.resources[key]; ok {
		nsNodes := c.nsIndex[key.Namespace]
		if !action(res, nsNodes) {
			return
		}
		childrenByUID := make(map[types.UID][]*Resource)
		for _, child := range nsNodes {
			if res.isParentOf(child) {
				childrenByUID[child.Ref.UID] = append(childrenByUID[child.Ref.UID], child)
			}
		}
		// make sure children has no duplicates
		for _, children := range childrenByUID {
			if len(children) > 0 {
				// The object might have multiple children with the same UID (e.g. replicaset from apps and extensions group). It is ok to pick any object but we need to make sure
				// we pick the same child after every refresh.
				sort.Slice(children, func(i, j int) bool {
					key1 := children[i].ResourceKey()
					key2 := children[j].ResourceKey()
					return strings.Compare(key1.String(), key2.String()) < 0
				})
				child := children[0]
				if action(child, nsNodes) {
					child.iterateChildren(nsNodes, map[kube.ResourceKey]bool{res.ResourceKey(): true}, func(err error, child *Resource, namespaceResources map[kube.ResourceKey]*Resource) bool {
						if err != nil {
							c.log.V(2).Info(err.Error())
							return false
						}
						return action(child, namespaceResources)
					})
				}
			}
		}
	}
}

// IterateHierarchy iterates resource tree starting from the specified top level resources and executes callback for each resource in the tree
func (c *clusterCache) IterateHierarchyV2(keys []kube.ResourceKey, action func(resource *Resource, namespaceResources map[kube.ResourceKey]*Resource) bool) {
	c.lock.RLock()
	defer c.lock.RUnlock()
	keysPerNamespace := make(map[string][]kube.ResourceKey)
	for _, key := range keys {
<<<<<<< HEAD
=======
		_, ok := c.resources[key]
		if !ok {
			continue
		}
>>>>>>> af08910f
		keysPerNamespace[key.Namespace] = append(keysPerNamespace[key.Namespace], key)
	}
	for namespace, namespaceKeys := range keysPerNamespace {
		nsNodes := c.nsIndex[namespace]
<<<<<<< HEAD
		graph, childrenByUID := buildGraph(nsNodes)
=======
		// Prepare to construct a graph
		nodesByUID := make(map[types.UID][]*Resource)
		nodeByGraphKey := make(map[string]*Resource)
		for _, node := range nsNodes {
			nodesByUID[node.Ref.UID] = append(nodesByUID[node.Ref.UID], node)
			// Based on what's used by isParentOf
			graphKey := fmt.Sprintf("%s/%s/%s", node.Ref.Kind, node.Ref.APIVersion, node.Ref.Name)
			nodeByGraphKey[graphKey] = node
		}
		// Construct a graph using a logic similar to isParentOf but more optimal
		graph := make(map[kube.ResourceKey][]kube.ResourceKey)
		childrenByUID := make(map[kube.ResourceKey]map[types.UID][]*Resource)
		for _, node := range nsNodes {
			childrenByUID[node.ResourceKey()] = make(map[types.UID][]*Resource)
		}
		for _, node := range nsNodes {
			for i, ownerRef := range node.OwnerRefs {
				// backfill UID of inferred owner child references
				if ownerRef.UID == "" {
					graphKey := fmt.Sprintf("%s/%s/%s", ownerRef.Kind, ownerRef.APIVersion, ownerRef.Name)
					graphKeyNode, ok := nodeByGraphKey[graphKey]
					if ok {
						ownerRef.UID = graphKeyNode.Ref.UID
						node.OwnerRefs[i] = ownerRef
					} else {
						continue
					}
				}

				uidNodes, ok := nodesByUID[ownerRef.UID]
				if ok {
					for _, uidNode := range uidNodes {
						graph[uidNode.ResourceKey()] = append(graph[uidNode.ResourceKey()], node.ResourceKey())
						childrenByUID[uidNode.ResourceKey()][node.Ref.UID] = append(childrenByUID[uidNode.ResourceKey()][node.Ref.UID], node)
					}
				}
			}
		}
>>>>>>> af08910f
		visited := make(map[kube.ResourceKey]int)
		for _, key := range namespaceKeys {
			visited[key] = 0
		}
		for _, key := range namespaceKeys {
<<<<<<< HEAD
			res, ok := c.resources[key]
			if !ok {
				continue
			}
=======
			// The check for existence of key is done above.
			res := c.resources[key]
>>>>>>> af08910f
			if visited[key] == 2 || !action(res, nsNodes) {
				continue
			}
			visited[key] = 1
			// make sure children has no duplicates
			for _, children := range childrenByUID[key] {
				if len(children) > 0 {
					// The object might have multiple children with the same UID (e.g. replicaset from apps and extensions group). It is ok to pick any object but we need to make sure
					// we pick the same child after every refresh.
					sort.Slice(children, func(i, j int) bool {
						key1 := children[i].ResourceKey()
						key2 := children[j].ResourceKey()
						return strings.Compare(key1.String(), key2.String()) < 0
					})
					child := children[0]
					if visited[child.ResourceKey()] == 0 && action(child, nsNodes) {
						child.iterateChildrenV2(graph, nsNodes, visited, func(err error, child *Resource, namespaceResources map[kube.ResourceKey]*Resource) bool {
							if err != nil {
								c.log.V(2).Info(err.Error())
								return false
							}
							return action(child, namespaceResources)
						})
					}
				}
			}
			visited[key] = 2
		}
	}
}

<<<<<<< HEAD
type graphKey struct {
	kind       string
	apiVersion string
	name       string
}

func buildGraph(nsNodes map[kube.ResourceKey]*Resource) (map[kube.ResourceKey][]kube.ResourceKey, map[kube.ResourceKey]map[types.UID][]*Resource) {
	// Prepare to construct a childrenByParent
	nodesByUID := make(map[types.UID][]*Resource, len(nsNodes))
	nodeByGraphKey := make(map[graphKey]*Resource, len(nsNodes))
	graph := make(map[kube.ResourceKey]map[types.UID][]*Resource, len(nsNodes))
	for _, node := range nsNodes {
		nodesByUID[node.Ref.UID] = append(nodesByUID[node.Ref.UID], node)
		nodeByGraphKey[graphKey{node.Ref.Kind, node.Ref.APIVersion, node.Ref.Name}] = node
		graph[node.ResourceKey()] = make(map[types.UID][]*Resource)
	}

	// In childrenByParent, they key is the parent and the value is a list of children.
	childrenByParent := make(map[kube.ResourceKey][]kube.ResourceKey)

	// Loop through all nodes, calling each one "childNode," because we're only bothering with it if it has a parent.
	for _, childNode := range nsNodes {
		for i, ownerRef := range childNode.OwnerRefs {
			// First, backfill UID of inferred owner child references.
			if ownerRef.UID == "" {
				graphKeyNode, ok := nodeByGraphKey[graphKey{ownerRef.Kind, ownerRef.APIVersion, ownerRef.Name}]
				if ok {
					ownerRef.UID = graphKeyNode.Ref.UID
					childNode.OwnerRefs[i] = ownerRef
				} else {
					// No resource found with the given childrenByParent key, so move on.
					continue
				}
			}

			// Now that we have the UID of the parent, update the childrenByParent and the graph map.
			uidNodes, ok := nodesByUID[ownerRef.UID]
			if ok {
				for _, uidNode := range uidNodes {
					// Update the childrenByParent for this owner to include the child.
					childrenByParent[uidNode.ResourceKey()] = append(childrenByParent[uidNode.ResourceKey()], childNode.ResourceKey())
					graph[uidNode.ResourceKey()][childNode.Ref.UID] = append(graph[uidNode.ResourceKey()][childNode.Ref.UID], childNode)
				}
			}
		}
	}
	return childrenByParent, graph
}

=======
>>>>>>> af08910f
// IsNamespaced answers if specified group/kind is a namespaced resource API or not
func (c *clusterCache) IsNamespaced(gk schema.GroupKind) (bool, error) {
	if isNamespaced, ok := c.namespacedResources[gk]; ok {
		return isNamespaced, nil
	}
	return false, errors.NewNotFound(schema.GroupResource{Group: gk.Group}, "")
}

func (c *clusterCache) managesNamespace(namespace string) bool {
	for _, ns := range c.namespaces {
		if ns == namespace {
			return true
		}
	}
	return false
}

// GetManagedLiveObjs helps finding matching live K8S resources for a given resources list.
// The function returns all resources from cache for those `isManaged` function returns true and resources
// specified in targetObjs list.
func (c *clusterCache) GetManagedLiveObjs(targetObjs []*unstructured.Unstructured, isManaged func(r *Resource) bool) (map[kube.ResourceKey]*unstructured.Unstructured, error) {
	c.lock.RLock()
	defer c.lock.RUnlock()

	for _, o := range targetObjs {
		if len(c.namespaces) > 0 {
			if o.GetNamespace() == "" && !c.clusterResources {
				return nil, fmt.Errorf("Cluster level %s %q can not be managed when in namespaced mode", o.GetKind(), o.GetName())
			} else if o.GetNamespace() != "" && !c.managesNamespace(o.GetNamespace()) {
				return nil, fmt.Errorf("Namespace %q for %s %q is not managed", o.GetNamespace(), o.GetKind(), o.GetName())
			}
		}
	}

	managedObjs := make(map[kube.ResourceKey]*unstructured.Unstructured)
	// iterate all objects in live state cache to find ones associated with app
	for key, o := range c.resources {
		if isManaged(o) && o.Resource != nil && len(o.OwnerRefs) == 0 {
			managedObjs[key] = o.Resource
		}
	}
	// but are simply missing our label
	lock := &sync.Mutex{}
	err := kube.RunAllAsync(len(targetObjs), func(i int) error {
		targetObj := targetObjs[i]
		key := kube.GetResourceKey(targetObj)
		lock.Lock()
		managedObj := managedObjs[key]
		lock.Unlock()

		if managedObj == nil {
			if existingObj, exists := c.resources[key]; exists {
				if existingObj.Resource != nil {
					managedObj = existingObj.Resource
				} else {
					var err error
					managedObj, err = c.kubectl.GetResource(context.TODO(), c.config, targetObj.GroupVersionKind(), existingObj.Ref.Name, existingObj.Ref.Namespace)
					if err != nil {
						if errors.IsNotFound(err) {
							return nil
						}
						return err
					}
				}
			} else if _, watched := c.apisMeta[key.GroupKind()]; !watched {
				var err error
				managedObj, err = c.kubectl.GetResource(context.TODO(), c.config, targetObj.GroupVersionKind(), targetObj.GetName(), targetObj.GetNamespace())
				if err != nil {
					if errors.IsNotFound(err) {
						return nil
					}
					return err
				}
			}
		}

		if managedObj != nil {
			converted, err := c.kubectl.ConvertToVersion(managedObj, targetObj.GroupVersionKind().Group, targetObj.GroupVersionKind().Version)
			if err != nil {
				// fallback to loading resource from kubernetes if conversion fails
				c.log.V(1).Info(fmt.Sprintf("Failed to convert resource: %v", err))
				managedObj, err = c.kubectl.GetResource(context.TODO(), c.config, targetObj.GroupVersionKind(), managedObj.GetName(), managedObj.GetNamespace())
				if err != nil {
					if errors.IsNotFound(err) {
						return nil
					}
					return err
				}
			} else {
				managedObj = converted
			}
			lock.Lock()
			managedObjs[key] = managedObj
			lock.Unlock()
		}
		return nil
	})
	if err != nil {
		return nil, err
	}

	return managedObjs, nil
}

func (c *clusterCache) processEvent(event watch.EventType, un *unstructured.Unstructured) {
	for _, h := range c.getEventHandlers() {
		h(event, un)
	}
	key := kube.GetResourceKey(un)
	if event == watch.Modified && skipAppRequeuing(key) {
		return
	}

	c.lock.Lock()
	defer c.lock.Unlock()
	existingNode, exists := c.resources[key]
	if event == watch.Deleted {
		if exists {
			c.onNodeRemoved(key)
		}
	} else if event != watch.Deleted {
		c.onNodeUpdated(existingNode, c.newResource(un))
	}
}

func (c *clusterCache) onNodeUpdated(oldRes *Resource, newRes *Resource) {
	c.setNode(newRes)
	for _, h := range c.getResourceUpdatedHandlers() {
		h(newRes, oldRes, c.nsIndex[newRes.Ref.Namespace])
	}
}

func (c *clusterCache) onNodeRemoved(key kube.ResourceKey) {
	existing, ok := c.resources[key]
	if ok {
		delete(c.resources, key)
		ns, ok := c.nsIndex[key.Namespace]
		if ok {
			delete(ns, key)
			if len(ns) == 0 {
				delete(c.nsIndex, key.Namespace)
			}
			// remove ownership references from children with inferred references
			if existing.isInferredParentOf != nil {
				for k, v := range ns {
					if mightHaveInferredOwner(v) && existing.isInferredParentOf(k) {
						v.setOwnerRef(existing.toOwnerRef(), false)
					}
				}
			}
		}
		for _, h := range c.getResourceUpdatedHandlers() {
			h(nil, existing, ns)
		}
	}
}

var (
	ignoredRefreshResources = map[string]bool{
		"/" + kube.EndpointsKind: true,
	}
)

// GetClusterInfo returns cluster cache statistics
func (c *clusterCache) GetClusterInfo() ClusterInfo {
	c.lock.RLock()
	defer c.lock.RUnlock()
	c.syncStatus.lock.Lock()
	defer c.syncStatus.lock.Unlock()

	return ClusterInfo{
		APIsCount:         len(c.apisMeta),
		K8SVersion:        c.serverVersion,
		ResourcesCount:    len(c.resources),
		Server:            c.config.Host,
		LastCacheSyncTime: c.syncStatus.syncTime,
		SyncError:         c.syncStatus.syncError,
		APIResources:      c.apiResources,
	}
}

// skipAppRequeuing checks if the object is an API type which we want to skip requeuing against.
// We ignore API types which have a high churn rate, and/or whose updates are irrelevant to the app
func skipAppRequeuing(key kube.ResourceKey) bool {
	return ignoredRefreshResources[key.Group+"/"+key.Kind]
}<|MERGE_RESOLUTION|>--- conflicted
+++ resolved
@@ -1013,73 +1013,22 @@
 	defer c.lock.RUnlock()
 	keysPerNamespace := make(map[string][]kube.ResourceKey)
 	for _, key := range keys {
-<<<<<<< HEAD
-=======
 		_, ok := c.resources[key]
 		if !ok {
 			continue
 		}
->>>>>>> af08910f
 		keysPerNamespace[key.Namespace] = append(keysPerNamespace[key.Namespace], key)
 	}
 	for namespace, namespaceKeys := range keysPerNamespace {
 		nsNodes := c.nsIndex[namespace]
-<<<<<<< HEAD
 		graph, childrenByUID := buildGraph(nsNodes)
-=======
-		// Prepare to construct a graph
-		nodesByUID := make(map[types.UID][]*Resource)
-		nodeByGraphKey := make(map[string]*Resource)
-		for _, node := range nsNodes {
-			nodesByUID[node.Ref.UID] = append(nodesByUID[node.Ref.UID], node)
-			// Based on what's used by isParentOf
-			graphKey := fmt.Sprintf("%s/%s/%s", node.Ref.Kind, node.Ref.APIVersion, node.Ref.Name)
-			nodeByGraphKey[graphKey] = node
-		}
-		// Construct a graph using a logic similar to isParentOf but more optimal
-		graph := make(map[kube.ResourceKey][]kube.ResourceKey)
-		childrenByUID := make(map[kube.ResourceKey]map[types.UID][]*Resource)
-		for _, node := range nsNodes {
-			childrenByUID[node.ResourceKey()] = make(map[types.UID][]*Resource)
-		}
-		for _, node := range nsNodes {
-			for i, ownerRef := range node.OwnerRefs {
-				// backfill UID of inferred owner child references
-				if ownerRef.UID == "" {
-					graphKey := fmt.Sprintf("%s/%s/%s", ownerRef.Kind, ownerRef.APIVersion, ownerRef.Name)
-					graphKeyNode, ok := nodeByGraphKey[graphKey]
-					if ok {
-						ownerRef.UID = graphKeyNode.Ref.UID
-						node.OwnerRefs[i] = ownerRef
-					} else {
-						continue
-					}
-				}
-
-				uidNodes, ok := nodesByUID[ownerRef.UID]
-				if ok {
-					for _, uidNode := range uidNodes {
-						graph[uidNode.ResourceKey()] = append(graph[uidNode.ResourceKey()], node.ResourceKey())
-						childrenByUID[uidNode.ResourceKey()][node.Ref.UID] = append(childrenByUID[uidNode.ResourceKey()][node.Ref.UID], node)
-					}
-				}
-			}
-		}
->>>>>>> af08910f
 		visited := make(map[kube.ResourceKey]int)
 		for _, key := range namespaceKeys {
 			visited[key] = 0
 		}
 		for _, key := range namespaceKeys {
-<<<<<<< HEAD
-			res, ok := c.resources[key]
-			if !ok {
-				continue
-			}
-=======
 			// The check for existence of key is done above.
 			res := c.resources[key]
->>>>>>> af08910f
 			if visited[key] == 2 || !action(res, nsNodes) {
 				continue
 			}
@@ -1111,7 +1060,6 @@
 	}
 }
 
-<<<<<<< HEAD
 type graphKey struct {
 	kind       string
 	apiVersion string
@@ -1161,8 +1109,6 @@
 	return childrenByParent, graph
 }
 
-=======
->>>>>>> af08910f
 // IsNamespaced answers if specified group/kind is a namespaced resource API or not
 func (c *clusterCache) IsNamespaced(gk schema.GroupKind) (bool, error) {
 	if isNamespaced, ok := c.namespacedResources[gk]; ok {
