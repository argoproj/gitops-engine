--- conflicted
+++ resolved
@@ -954,7 +954,7 @@
 	var err error
 	var message string
 	shouldReplace := sc.replace || resourceutil.HasAnnotationOption(t.targetObj, common.AnnotationSyncOptions, common.SyncOptionReplace)
-<<<<<<< HEAD
+	force := sc.force || resourceutil.HasAnnotationOption(t.targetObj, common.AnnotationSyncOptions, common.SyncOptionForce)
 	// Default to foreground deletion, use sync context policy, then use object-level config
 	prunePropagationPolicy := metav1.DeletePropagationForeground
 	if sc.prunePropagationPolicy != nil {
@@ -968,9 +968,6 @@
 	case resourceutil.HasAnnotationOption(t.targetObj, common.AnnotationSyncOptions, common.SyncOptionPrunePropagationPolicyOrphan):
 		prunePropagationPolicy = metav1.DeletePropagationOrphan
 	}
-=======
-	force := sc.force || resourceutil.HasAnnotationOption(t.targetObj, common.AnnotationSyncOptions, common.SyncOptionForce)
->>>>>>> fbecbb86
 	// if it is a dry run, disable server side apply, as the goal is to validate only the
 	// yaml correctness of the rendered manifests.
 	// running dry-run in server mode breaks the auto create namespace feature
