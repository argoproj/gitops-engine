--- conflicted
+++ resolved
@@ -298,11 +298,7 @@
 // getOperationPhase returns a health status from a _live_ unstructured object
 func (sc *syncContext) getOperationPhase(obj *unstructured.Unstructured) (common.OperationPhase, string, error) {
 	phase := common.OperationSucceeded
-<<<<<<< HEAD
 	message := fmt.Sprintf("%s created", obj.GetName())
-=======
-	message := hook.GetName() + " created"
->>>>>>> 11a5e257
 
 	resHealth, err := health.GetResourceHealth(obj, sc.healthOverride)
 	if err != nil {
@@ -614,21 +610,21 @@
 		}
 
 		updateErr := sc.updateResource(task)
-		if apierr.IsConflict(updateErr) {
+		if apierrors.IsConflict(updateErr) {
 			sc.log.WithValues("task", task).V(1).Info("Retrying hook finalizer removal due to conflict on update")
 			resIf, err := sc.getResourceIf(task, "get")
 			if err != nil {
 				return err
 			}
 			liveObj, err := resIf.Get(context.TODO(), task.liveObj.GetName(), metav1.GetOptions{})
-			if apierr.IsNotFound(err) {
+			if apierrors.IsNotFound(err) {
 				sc.log.WithValues("task", task).V(1).Info("Resource is already deleted")
 				return nil
 			} else if err != nil {
 				return err
 			}
 			task.liveObj = liveObj
-		} else if apierr.IsNotFound(updateErr) {
+		} else if apierrors.IsNotFound(updateErr) {
 			// If the resource is already deleted, it is a no-op
 			sc.log.WithValues("task", task).V(1).Info("Resource is already deleted")
 			return nil
@@ -1172,7 +1168,7 @@
 		}
 		if phase == common.OperationRunning {
 			err := sc.deleteResource(task)
-			if err != nil && !apierr.IsNotFound(err) {
+			if err != nil && !apierrors.IsNotFound(err) {
 				sc.setResourceResult(task, "", common.OperationFailed, fmt.Sprintf("Failed to delete: %v", err))
 				terminateSuccessful = false
 			} else {
