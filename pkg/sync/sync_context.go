--- conflicted
+++ resolved
@@ -354,23 +354,7 @@
 	resourceOps         kubeutil.ResourceOperations
 	namespace           string
 
-<<<<<<< HEAD
-	dryRun                      bool
-	skipDryRunOnMissingResource bool
-	force                       bool
-	validate                    bool
-	skipHooks                   bool
-	resourcesFilter             func(key kubeutil.ResourceKey, target *unstructured.Unstructured, live *unstructured.Unstructured) bool
-	prune                       bool
-	replace                     bool
-	serverSideApply             bool
-	serverSideApplyManager      string
-	pruneLast                   bool
-	prunePropagationPolicy      *metav1.DeletionPropagation
-	pruneConfirmed              bool
-=======
 	dryRun                          bool
-	skipDryRun                      bool
 	skipDryRunOnMissingResource     bool
 	force                           bool
 	validate                        bool
@@ -385,7 +369,6 @@
 	pruneConfirmed                  bool
 	clientSideApplyMigrationManager string
 	enableClientSideApplyMigration  bool
->>>>>>> 69dfa708
 
 	syncRes   map[string]common.ResourceSyncResult
 	startedAt time.Time
