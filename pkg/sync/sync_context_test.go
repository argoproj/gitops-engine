package sync

import (
	"context"
	"encoding/json"
	"errors"
	"fmt"
	"net/http"
	"net/http/httptest"
	"reflect"
	"strings"
	"testing"
	"time"

	apierrors "k8s.io/apimachinery/pkg/api/errors"
	"k8s.io/apimachinery/pkg/runtime/schema"

	"github.com/go-logr/logr"
	"github.com/stretchr/testify/assert"
	"github.com/stretchr/testify/require"
	corev1 "k8s.io/api/core/v1"
	metav1 "k8s.io/apimachinery/pkg/apis/meta/v1"
	"k8s.io/apimachinery/pkg/apis/meta/v1/unstructured"
	"k8s.io/apimachinery/pkg/runtime"
	"k8s.io/client-go/discovery"
	fakedisco "k8s.io/client-go/discovery/fake"
	"k8s.io/client-go/dynamic/fake"
	"k8s.io/client-go/rest"
	testcore "k8s.io/client-go/testing"
	"k8s.io/klog/v2/textlogger"

	"github.com/argoproj/gitops-engine/pkg/diff"
	"github.com/argoproj/gitops-engine/pkg/health"
	synccommon "github.com/argoproj/gitops-engine/pkg/sync/common"
	"github.com/argoproj/gitops-engine/pkg/sync/hook"
	"github.com/argoproj/gitops-engine/pkg/utils/kube"
	"github.com/argoproj/gitops-engine/pkg/utils/kube/kubetest"
	testingutils "github.com/argoproj/gitops-engine/pkg/utils/testing"
)

var standardVerbs = metav1.Verbs{"create", "delete", "deletecollection", "get", "list", "patch", "update", "watch"}

func newTestSyncCtx(getResourceFunc *func(ctx context.Context, config *rest.Config, gvk schema.GroupVersionKind, name string, namespace string) (*unstructured.Unstructured, error), opts ...SyncOpt) *syncContext {
	fakeDisco := &fakedisco.FakeDiscovery{Fake: &testcore.Fake{}}
	fakeDisco.Resources = append(make([]*metav1.APIResourceList, 0),
		&metav1.APIResourceList{
			GroupVersion: "v1",
			APIResources: []metav1.APIResource{
				{Name: "pods", Kind: "Pod", Group: "", Version: "v1", Namespaced: true, Verbs: standardVerbs},
				{Name: "services", Kind: "Service", Group: "", Version: "v1", Namespaced: true, Verbs: standardVerbs},
				{Name: "namespaces", Kind: "Namespace", Group: "", Version: "v1", Namespaced: false, Verbs: standardVerbs},
			},
		},
		&metav1.APIResourceList{
			GroupVersion: "apps/v1",
			APIResources: []metav1.APIResource{
				{Name: "deployments", Kind: "Deployment", Group: "apps", Version: "v1", Namespaced: true, Verbs: standardVerbs},
			},
		})
	sc := syncContext{
		config:    &rest.Config{},
		rawConfig: &rest.Config{},
		namespace: testingutils.FakeArgoCDNamespace,
		revision:  "FooBarBaz",
		disco:     fakeDisco,
		log:       textlogger.NewLogger(textlogger.NewConfig()).WithValues("application", "fake-app"),
		resources: map[kube.ResourceKey]reconciledResource{},
		syncRes:   map[string]synccommon.ResourceSyncResult{},
		validate:  true,
	}
	sc.permissionValidator = func(_ *unstructured.Unstructured, _ *metav1.APIResource) error {
		return nil
	}
	mockKubectl := kubetest.MockKubectlCmd{}

	sc.kubectl = &mockKubectl
	mockResourceOps := kubetest.MockResourceOps{}
	sc.resourceOps = &mockResourceOps
	if getResourceFunc != nil {
		mockKubectl.WithGetResourceFunc(*getResourceFunc)
		mockResourceOps.WithGetResourceFunc(*getResourceFunc)
	}

	for _, opt := range opts {
		opt(&sc)
	}
	return &sc
}

// make sure Validate means we don't validate
func TestSyncValidate(t *testing.T) {
	syncCtx := newTestSyncCtx(nil)
	pod := testingutils.NewPod()
	pod.SetNamespace("fake-argocd-ns")
	syncCtx.resources = groupResources(ReconciliationResult{
		Live:   []*unstructured.Unstructured{pod},
		Target: []*unstructured.Unstructured{pod},
	})
	syncCtx.validate = false

	syncCtx.Sync()

	// kubectl := syncCtx.kubectl.(*kubetest.MockKubectlCmd)
	resourceOps, _ := syncCtx.resourceOps.(*kubetest.MockResourceOps)
	assert.False(t, resourceOps.GetLastValidate())
}

func TestSyncNotPermittedNamespace(t *testing.T) {
	syncCtx := newTestSyncCtx(nil, WithPermissionValidator(func(_ *unstructured.Unstructured, _ *metav1.APIResource) error {
		return errors.New("not permitted in project")
	}))
	targetPod := testingutils.NewPod()
	targetPod.SetNamespace("kube-system")
	syncCtx.resources = groupResources(ReconciliationResult{
		Live:   []*unstructured.Unstructured{nil, nil},
		Target: []*unstructured.Unstructured{targetPod, testingutils.NewService()},
	})
	syncCtx.Sync()
	phase, _, resources := syncCtx.GetState()
	assert.Equal(t, synccommon.OperationFailed, phase)
	assert.Contains(t, resources[0].Message, "not permitted in project")
}

func TestSyncNamespaceCreatedBeforeDryRunWithoutFailure(t *testing.T) {
	pod := testingutils.NewPod()
	syncCtx := newTestSyncCtx(nil, WithNamespaceModifier(func(_, _ *unstructured.Unstructured) (bool, error) {
		return true, nil
	}))
	syncCtx.resources = groupResources(ReconciliationResult{
		Live:   []*unstructured.Unstructured{nil, nil},
		Target: []*unstructured.Unstructured{pod},
	})
	syncCtx.Sync()
	phase, msg, resources := syncCtx.GetState()
	assert.Equal(t, synccommon.OperationRunning, phase)
	assert.Equal(t, "waiting for healthy state of /Namespace/fake-argocd-ns", msg)
	require.Len(t, resources, 1)
	assert.Equal(t, "Namespace", resources[0].ResourceKey.Kind)
	assert.Equal(t, synccommon.ResultCodeSynced, resources[0].Status)
}

func TestSyncNamespaceCreatedBeforeDryRunWithFailure(t *testing.T) {
	pod := testingutils.NewPod()
	syncCtx := newTestSyncCtx(nil, WithNamespaceModifier(func(_, _ *unstructured.Unstructured) (bool, error) {
		return true, nil
	}), func(ctx *syncContext) {
		resourceOps := ctx.resourceOps.(*kubetest.MockResourceOps)
		resourceOps.Commands = map[string]kubetest.KubectlOutput{}
		resourceOps.Commands[pod.GetName()] = kubetest.KubectlOutput{
			Output: "should not be returned",
			Err:    errors.New("invalid object failing dry-run"),
		}
	})
	syncCtx.resources = groupResources(ReconciliationResult{
		Live:   []*unstructured.Unstructured{nil, nil},
		Target: []*unstructured.Unstructured{pod},
	})
	syncCtx.Sync()
	phase, msg, resources := syncCtx.GetState()
	assert.Equal(t, synccommon.OperationFailed, phase)
	assert.Equal(t, "one or more objects failed to apply (dry run)", msg)
	require.Len(t, resources, 2)
	assert.Equal(t, "Namespace", resources[0].ResourceKey.Kind)
	assert.Equal(t, synccommon.ResultCodeSynced, resources[0].Status)
	assert.Equal(t, "Pod", resources[1].ResourceKey.Kind)
	assert.Equal(t, synccommon.ResultCodeSyncFailed, resources[1].Status)
	assert.Equal(t, "invalid object failing dry-run", resources[1].Message)
}

func TestSyncCreateInSortedOrder(t *testing.T) {
	syncCtx := newTestSyncCtx(nil)
	syncCtx.resources = groupResources(ReconciliationResult{
		Live:   []*unstructured.Unstructured{nil, nil},
		Target: []*unstructured.Unstructured{testingutils.NewPod(), testingutils.NewService()},
	})
	syncCtx.Sync()

	phase, _, resources := syncCtx.GetState()

	assert.Equal(t, synccommon.OperationSucceeded, phase)
	assert.Len(t, resources, 2)
	for i := range resources {
		result := resources[i]
		switch result.ResourceKey.Kind {
		case "Pod":
			assert.Equal(t, synccommon.ResultCodeSynced, result.Status)
			assert.Empty(t, result.Message)
		case "Service":
			assert.Empty(t, result.Message)
		default:
			t.Error("Resource isn't a pod or a service")
		}
	}
}

func TestSyncCustomResources(t *testing.T) {
	type fields struct {
		skipDryRunAnnotationPresent                bool
		skipDryRunAnnotationPresentForAllResources bool
		crdAlreadyPresent                          bool
		crdInSameSync                              bool
	}

	tests := []struct {
		name        string
		fields      fields
		wantDryRun  bool
		wantSuccess bool
	}{
		{"unknown crd", fields{
			skipDryRunAnnotationPresent: false, crdAlreadyPresent: false, crdInSameSync: false,
		}, true, false},
		{"crd present in same sync", fields{
			skipDryRunAnnotationPresent: false, crdAlreadyPresent: false, crdInSameSync: true,
		}, false, true},
		{"crd is already present in cluster", fields{
			skipDryRunAnnotationPresent: false, crdAlreadyPresent: true, crdInSameSync: false,
		}, true, true},
		{"crd is already present in cluster, skip dry run annotated", fields{
			skipDryRunAnnotationPresent: true, crdAlreadyPresent: true, crdInSameSync: false,
		}, true, true},
		{"unknown crd, skip dry run annotated", fields{
			skipDryRunAnnotationPresent: true, crdAlreadyPresent: false, crdInSameSync: false,
		}, false, true},
		{"unknown crd, skip dry run annotated on app level", fields{
			skipDryRunAnnotationPresentForAllResources: true, crdAlreadyPresent: false, crdInSameSync: false,
		}, false, true},
	}
	for _, tt := range tests {
		t.Run(tt.name, func(t *testing.T) {
			knownCustomResourceTypes := []metav1.APIResource{}
			if tt.fields.crdAlreadyPresent {
				knownCustomResourceTypes = append(knownCustomResourceTypes, metav1.APIResource{Kind: "TestCrd", Group: "argoproj.io", Version: "v1", Namespaced: true, Verbs: standardVerbs})
			}

			syncCtx := newTestSyncCtx(nil)
			fakeDisco := syncCtx.disco.(*fakedisco.FakeDiscovery)
			fakeDisco.Resources = []*metav1.APIResourceList{
				{
					GroupVersion: "argoproj.io/v1",
					APIResources: knownCustomResourceTypes,
				},
				{
					GroupVersion: "apiextensions.k8s.io/v1beta1",
					APIResources: []metav1.APIResource{
						{Kind: "CustomResourceDefinition", Group: "apiextensions.k8s.io", Version: "v1beta1", Namespaced: true, Verbs: standardVerbs},
					},
				},
			}

			cr := testingutils.Unstructured(`
{
  "apiVersion": "argoproj.io/v1",
  "kind": "TestCrd",
  "metadata": {
    "name": "my-resource"
  }
}
`)

			if tt.fields.skipDryRunAnnotationPresent {
				cr.SetAnnotations(map[string]string{synccommon.AnnotationSyncOptions: "SkipDryRunOnMissingResource=true"})
			}

			if tt.fields.skipDryRunAnnotationPresentForAllResources {
				syncCtx.skipDryRunOnMissingResource = true
			}

			resources := []*unstructured.Unstructured{cr}
			if tt.fields.crdInSameSync {
				resources = append(resources, testingutils.NewCRD())
			}

			syncCtx.resources = groupResources(ReconciliationResult{
				Live:   make([]*unstructured.Unstructured, len(resources)),
				Target: resources,
			})

			tasks, successful := syncCtx.getSyncTasks()

			if successful != tt.wantSuccess {
				t.Errorf("successful = %v, want: %v", successful, tt.wantSuccess)
				return
			}

			skipDryRun := false
			for _, task := range tasks {
				if task.targetObj.GetKind() == cr.GetKind() {
					skipDryRun = task.skipDryRun
					break
				}
			}

			assert.Equalf(t, tt.wantDryRun, !skipDryRun, "dryRun = %v, want: %v", !skipDryRun, tt.wantDryRun)
		})
	}
}

func TestSyncSuccessfully(t *testing.T) {
	syncCtx := newTestSyncCtx(nil, WithOperationSettings(false, true, false, false))
	pod := testingutils.NewPod()
	pod.SetNamespace(testingutils.FakeArgoCDNamespace)
	syncCtx.resources = groupResources(ReconciliationResult{
		Live:   []*unstructured.Unstructured{nil, pod},
		Target: []*unstructured.Unstructured{testingutils.NewService(), nil},
	})

	syncCtx.Sync()
	phase, _, resources := syncCtx.GetState()

	assert.Equal(t, synccommon.OperationSucceeded, phase)
	assert.Len(t, resources, 2)
	for i := range resources {
		result := resources[i]
		switch result.ResourceKey.Kind {
		case "Pod":
			assert.Equal(t, synccommon.ResultCodePruned, result.Status)
			assert.Equal(t, "pruned", result.Message)
		case "Service":
			assert.Equal(t, synccommon.ResultCodeSynced, result.Status)
			assert.Empty(t, result.Message)
		default:
			t.Error("Resource isn't a pod or a service")
		}
	}
}

func TestSyncDeleteSuccessfully(t *testing.T) {
	syncCtx := newTestSyncCtx(nil, WithOperationSettings(false, true, false, false))
	svc := testingutils.NewService()
	svc.SetNamespace(testingutils.FakeArgoCDNamespace)
	pod := testingutils.NewPod()
	pod.SetNamespace(testingutils.FakeArgoCDNamespace)
	syncCtx.resources = groupResources(ReconciliationResult{
		Live:   []*unstructured.Unstructured{svc, pod},
		Target: []*unstructured.Unstructured{nil, nil},
	})

	syncCtx.Sync()
	phase, _, resources := syncCtx.GetState()

	assert.Equal(t, synccommon.OperationSucceeded, phase)
	for i := range resources {
		result := resources[i]
		switch result.ResourceKey.Kind {
		case "Pod":
			assert.Equal(t, synccommon.ResultCodePruned, result.Status)
			assert.Equal(t, "pruned", result.Message)
		case "Service":
			assert.Equal(t, synccommon.ResultCodePruned, result.Status)
			assert.Equal(t, "pruned", result.Message)
		default:
			t.Error("Resource isn't a pod or a service")
		}
	}
}

func TestSyncCreateFailure(t *testing.T) {
	syncCtx := newTestSyncCtx(nil)
	testSvc := testingutils.NewService()
	mockKubectl := &kubetest.MockKubectlCmd{
		Commands: map[string]kubetest.KubectlOutput{
			testSvc.GetName(): {
				Output: "",
				Err:    errors.New("foo"),
			},
		},
	}
	syncCtx.kubectl = mockKubectl
	mockResourceOps := &kubetest.MockResourceOps{
		Commands: map[string]kubetest.KubectlOutput{
			testSvc.GetName(): {
				Output: "",
				Err:    errors.New("foo"),
			},
		},
	}
	syncCtx.resourceOps = mockResourceOps
	syncCtx.resources = groupResources(ReconciliationResult{
		Live:   []*unstructured.Unstructured{nil},
		Target: []*unstructured.Unstructured{testSvc},
	})

	syncCtx.Sync()
	_, _, resources := syncCtx.GetState()

	assert.Len(t, resources, 1)
	result := resources[0]
	assert.Equal(t, synccommon.ResultCodeSyncFailed, result.Status)
	assert.Equal(t, "foo", result.Message)
}

func TestSync_ApplyOutOfSyncOnly(t *testing.T) {
	pod1 := testingutils.NewPod()
	pod1.SetName("pod-1")
	pod1.SetNamespace("fake-argocd-ns")
	pod2 := testingutils.NewPod()
	pod2.SetName("pod-2")
	pod2.SetNamespace("fake-argocd-ns")
	pod3 := testingutils.NewPod()
	pod3.SetName("pod-3")
	pod3.SetNamespace("fake-argocd-ns")

	syncCtx := newTestSyncCtx(nil)
	syncCtx.applyOutOfSyncOnly = true
	t.Run("modificationResult=nil", func(t *testing.T) {
		syncCtx.modificationResult = nil
		syncCtx.resources = groupResources(ReconciliationResult{
			Live:   []*unstructured.Unstructured{nil, pod2, pod3},
			Target: []*unstructured.Unstructured{pod1, nil, pod3},
		})

		syncCtx.Sync()
		phase, _, resources := syncCtx.GetState()
		assert.Equal(t, synccommon.OperationSucceeded, phase)
		assert.Len(t, resources, 3)
	})

	syncCtx = newTestSyncCtx(nil, WithResourceModificationChecker(true, diffResultList()))
	t.Run("applyOutOfSyncOnly=true", func(t *testing.T) {
		syncCtx.resources = groupResources(ReconciliationResult{
			Live:   []*unstructured.Unstructured{nil, pod2, pod3},
			Target: []*unstructured.Unstructured{pod1, nil, pod3},
		})

		syncCtx.Sync()
		phase, _, resources := syncCtx.GetState()
		assert.Equal(t, synccommon.OperationSucceeded, phase)
		assert.Len(t, resources, 2)
		for _, r := range resources {
			switch r.ResourceKey.Name {
			case "pod-1":
				assert.Equal(t, synccommon.ResultCodeSynced, r.Status)
			case "pod-2":
				assert.Equal(t, synccommon.ResultCodePruneSkipped, r.Status)
			case "pod-3":
				t.Error("pod-3 should have been skipped, as no change")
			}
		}
	})

	pod4 := testingutils.NewPod()
	pod4.SetName("pod-4")
	t.Run("applyOutOfSyncOnly=true and missing resource key", func(t *testing.T) {
		syncCtx.resources = groupResources(ReconciliationResult{
			Live:   []*unstructured.Unstructured{nil, pod2, pod3, pod4},
			Target: []*unstructured.Unstructured{pod1, nil, pod3, pod4},
		})

		syncCtx.Sync()
		phase, _, resources := syncCtx.GetState()
		assert.Equal(t, synccommon.OperationSucceeded, phase)
		assert.Len(t, resources, 3)
	})

	t.Run("applyOutOfSyncOnly=true and prune=true", func(t *testing.T) {
		syncCtx = newTestSyncCtx(nil, WithResourceModificationChecker(true, diffResultList()))
		syncCtx.applyOutOfSyncOnly = true
		syncCtx.prune = true
		syncCtx.resources = groupResources(ReconciliationResult{
			Live:   []*unstructured.Unstructured{nil, pod2, pod3},
			Target: []*unstructured.Unstructured{pod1, nil, pod3},
		})

		syncCtx.Sync()
		phase, _, resources := syncCtx.GetState()
		assert.Equal(t, synccommon.OperationSucceeded, phase)
		assert.Len(t, resources, 2)
		for _, r := range resources {
			switch r.ResourceKey.Name {
			case "pod-1":
				assert.Equal(t, synccommon.ResultCodeSynced, r.Status)
			case "pod-2":
				assert.Equal(t, synccommon.ResultCodePruned, r.Status)
			case "pod-3":
				t.Error("pod-3 should have been skipped, as no change")
			}
		}
	})

	t.Run("applyOutOfSyncOnly=true and syncwaves", func(t *testing.T) {
		syncCtx = newTestSyncCtx(nil, WithResourceModificationChecker(true, diffResultList()))
		syncCtx.applyOutOfSyncOnly = true
		syncCtx.prune = true
		pod1.SetAnnotations(map[string]string{synccommon.AnnotationSyncWave: "2"})
		pod2.SetAnnotations(map[string]string{synccommon.AnnotationSyncWave: "3"})
		pod3.SetAnnotations(map[string]string{synccommon.AnnotationSyncWave: "1"})

		syncCtx.resources = groupResources(ReconciliationResult{
			Live:   []*unstructured.Unstructured{nil, pod2, pod3},
			Target: []*unstructured.Unstructured{pod1, nil, pod3},
		})

		syncCtx.Sync()
		phase, _, resources := syncCtx.GetState()
		assert.Equal(t, synccommon.OperationRunning, phase)
		assert.Len(t, resources, 1)
		assert.Equal(t, "pod-1", resources[0].ResourceKey.Name)
		assert.Equal(t, synccommon.ResultCodeSynced, resources[0].Status)
		assert.Equal(t, synccommon.OperationRunning, resources[0].HookPhase)

		syncCtx.Sync()
		phase, _, resources = syncCtx.GetState()
		assert.Equal(t, synccommon.OperationRunning, phase)
		assert.Len(t, resources, 1)
		assert.Equal(t, "pod-1", resources[0].ResourceKey.Name)
		assert.Equal(t, synccommon.ResultCodeSynced, resources[0].Status)
		assert.Equal(t, synccommon.OperationRunning, resources[0].HookPhase)
	})
}

func TestSync_ApplyOutOfSyncOnly_ClusterResources(t *testing.T) {
	ns1 := testingutils.NewNamespace()
	ns1.SetName("ns-1")
	ns1.SetNamespace("")

	ns2 := testingutils.NewNamespace()
	ns2.SetName("ns-2")
	ns1.SetNamespace("")

	ns3 := testingutils.NewNamespace()
	ns3.SetName("ns-3")
	ns3.SetNamespace("")

	ns2Target := testingutils.NewNamespace()
	ns2Target.SetName("ns-2")
	// set namespace for a cluster scoped resource. This is to simulate the behaviour, where the Application's
	// spec.destination.namespace is set for all resources that does not have a namespace set, irrespective of whether
	// the resource is cluster scoped or namespace scoped.
	//
	// Refer to https://github.com/argoproj/gitops-engine/blob/8007df5f6c5dd78a1a8cef73569468ce4d83682c/pkg/sync/sync_context.go#L827-L833
	ns2Target.SetNamespace("ns-2")

	syncCtx := newTestSyncCtx(nil, WithResourceModificationChecker(true, diffResultListClusterResource()))
	syncCtx.applyOutOfSyncOnly = true
	fakeDisco := syncCtx.disco.(*fakedisco.FakeDiscovery)
	fakeDisco.Resources = []*metav1.APIResourceList{
		{
			GroupVersion: "v1",
			APIResources: []metav1.APIResource{
				{Kind: "Namespace", Group: "", Version: "v1", Namespaced: false, Verbs: standardVerbs},
			},
		},
	}

	t.Run("cluster resource with target ns having namespace filled", func(t *testing.T) {
		syncCtx.resources = groupResources(ReconciliationResult{
			Live:   []*unstructured.Unstructured{nil, ns2, ns3},
			Target: []*unstructured.Unstructured{ns1, ns2Target, ns3},
		})

		syncCtx.Sync()
		phase, _, resources := syncCtx.GetState()
		assert.Equal(t, synccommon.OperationSucceeded, phase)
		assert.Len(t, resources, 1)
		for _, r := range resources {
			switch r.ResourceKey.Name {
			case "ns-1":
				// ns-1 namespace does not exist yet in the cluster, so it must create it and resource must go to
				// synced state.
				assert.Equal(t, synccommon.ResultCodeSynced, r.Status)
			case "ns-2":
				// ns-2 namespace already exist and is synced. However, the target resource has metadata.namespace set for
				// a cluster resource. This namespace must not be synced again, as the object already exists and
				// a change in namespace for a cluster resource has no meaning and hence must not be treated as an
				// out-of-sync resource.
				t.Error("ns-2 should have been skipped, as no change")
			case "ns-3":
				// ns-3 namespace exists and there is no change in the target's metadata.namespace value. So it must not try to sync again.
				t.Error("ns-3 should have been skipped, as no change")
			}
		}
	})
}

func TestSyncPruneFailure(t *testing.T) {
	syncCtx := newTestSyncCtx(nil, WithOperationSettings(false, true, false, false))
	mockKubectl := &kubetest.MockKubectlCmd{
		Commands: map[string]kubetest.KubectlOutput{
			"test-service": {
				Output: "",
				Err:    errors.New("foo"),
			},
		},
	}
	syncCtx.kubectl = mockKubectl
	mockResourceOps := kubetest.MockResourceOps{
		Commands: map[string]kubetest.KubectlOutput{
			"test-service": {
				Output: "",
				Err:    errors.New("foo"),
			},
		},
	}
	syncCtx.resourceOps = &mockResourceOps
	testSvc := testingutils.NewService()
	testSvc.SetName("test-service")
	testSvc.SetNamespace(testingutils.FakeArgoCDNamespace)
	syncCtx.resources = groupResources(ReconciliationResult{
		Live:   []*unstructured.Unstructured{testSvc},
		Target: []*unstructured.Unstructured{testSvc},
	})

	syncCtx.Sync()
	phase, _, resources := syncCtx.GetState()

	assert.Equal(t, synccommon.OperationFailed, phase)
	assert.Len(t, resources, 1)
	result := resources[0]
	assert.Equal(t, synccommon.ResultCodeSyncFailed, result.Status)
	assert.Equal(t, "foo", result.Message)
}

type APIServerMock struct {
	calls       int
	errorStatus int
	errorBody   []byte
}

func (s *APIServerMock) newHttpServer(t *testing.T, apiFailuresCount int) *httptest.Server {
	t.Helper()
	stable := metav1.APIResourceList{
		GroupVersion: "v1",
		APIResources: []metav1.APIResource{
			{Name: "pods", Namespaced: true, Kind: "Pod"},
			{Name: "services", Namespaced: true, Kind: "Service", Verbs: metav1.Verbs{"get"}},
			{Name: "namespaces", Namespaced: false, Kind: "Namespace"},
		},
	}

	server := httptest.NewServer(http.HandlerFunc(func(w http.ResponseWriter, req *http.Request) {
		s.calls++
		if s.calls <= apiFailuresCount {
			w.Header().Set("Content-Type", "application/json")
			w.WriteHeader(s.errorStatus)
			w.Write(s.errorBody) // nolint:errcheck
			return
		}
		var list any
		switch req.URL.Path {
		case "/api/v1":
			list = &stable
		case "/apis/v1":
			list = &stable
		default:
			t.Logf("unexpected request: %s", req.URL.Path)
			w.WriteHeader(http.StatusNotFound)
			return
		}

		output, err := json.Marshal(list)
		if err != nil {
			t.Errorf("unexpected encoding error: %v", err)
			return
		}
		w.Header().Set("Content-Type", "application/json")
		w.WriteHeader(http.StatusOK)
		w.Write(output) // nolint:errcheck
	}))
	return server
}

func TestServerResourcesRetry(t *testing.T) {
	type fixture struct {
		apiServerMock *APIServerMock
		httpServer    *httptest.Server
		syncCtx       *syncContext
	}
	setup := func(t *testing.T, apiFailuresCount int) *fixture {
		t.Helper()
		syncCtx := newTestSyncCtx(nil, WithOperationSettings(false, false, false, true))

		unauthorizedStatus := &metav1.Status{
			Status:  metav1.StatusFailure,
			Code:    http.StatusUnauthorized,
			Reason:  metav1.StatusReasonUnauthorized,
			Message: "some error",
		}
		unauthorizedJSON, err := json.Marshal(unauthorizedStatus)
		if err != nil {
			t.Errorf("unexpected encoding error while marshaling unauthorizedStatus: %v", err)
			return nil
		}
		server := &APIServerMock{
			errorStatus: http.StatusUnauthorized,
			errorBody:   unauthorizedJSON,
		}
		httpServer := server.newHttpServer(t, apiFailuresCount)

		syncCtx.disco = discovery.NewDiscoveryClientForConfigOrDie(&rest.Config{Host: httpServer.URL})
		testSvc := testingutils.NewService()
		testSvc.SetName("test-service")
		testSvc.SetNamespace(testingutils.FakeArgoCDNamespace)
		syncCtx.resources = groupResources(ReconciliationResult{
			Live:   []*unstructured.Unstructured{testSvc, testSvc, testSvc, testSvc},
			Target: []*unstructured.Unstructured{testSvc, testSvc, testSvc, testSvc},
		})
		return &fixture{
			apiServerMock: server,
			httpServer:    httpServer,
			syncCtx:       syncCtx,
		}
	}
	type testCase struct {
		desc               string
		apiFailureCount    int
		apiErrorHTTPStatus int
		expectedAPICalls   int
		expectedResources  int
		expectedPhase      synccommon.OperationPhase
		expectedMessage    string
	}
	testCases := []testCase{
		{
			desc:              "will return success when no api failure",
			apiFailureCount:   0,
			expectedAPICalls:  1,
			expectedResources: 1,
			expectedPhase:     synccommon.OperationSucceeded,
			expectedMessage:   "success",
		},
		{
			desc:              "will return success after 1 api failure attempt",
			apiFailureCount:   1,
			expectedAPICalls:  2,
			expectedResources: 1,
			expectedPhase:     synccommon.OperationSucceeded,
			expectedMessage:   "success",
		},
		{
			desc:              "will return success after 2 api failure attempt",
			apiFailureCount:   2,
			expectedAPICalls:  3,
			expectedResources: 1,
			expectedPhase:     synccommon.OperationSucceeded,
			expectedMessage:   "success",
		},
		{
			desc:              "will return success after 3 api failure attempt",
			apiFailureCount:   3,
			expectedAPICalls:  4,
			expectedResources: 1,
			expectedPhase:     synccommon.OperationSucceeded,
			expectedMessage:   "success",
		},
		{
			desc:              "will return success after 4 api failure attempt",
			apiFailureCount:   4,
			expectedAPICalls:  5,
			expectedResources: 1,
			expectedPhase:     synccommon.OperationSucceeded,
			expectedMessage:   "success",
		},
		{
			desc:              "will fail after 5 api failure attempt",
			apiFailureCount:   5,
			expectedAPICalls:  5,
			expectedResources: 1,
			expectedPhase:     synccommon.OperationFailed,
			expectedMessage:   "not valid",
		},
		{
			desc:               "will not retry if returned error is different than Unauthorized",
			apiErrorHTTPStatus: http.StatusConflict,
			apiFailureCount:    1,
			expectedAPICalls:   1,
			expectedResources:  1,
			expectedPhase:      synccommon.OperationFailed,
			expectedMessage:    "not valid",
		},
	}
	for _, tc := range testCases {
		tc := tc
		t.Run(tc.desc, func(t *testing.T) {
			// Given
			t.Parallel()
			fixture := setup(t, tc.apiFailureCount)
			defer fixture.httpServer.Close()
			if tc.apiErrorHTTPStatus != 0 {
				fixture.apiServerMock.errorStatus = tc.apiErrorHTTPStatus
			}

			// When
			fixture.syncCtx.Sync()
			phase, msg, resources := fixture.syncCtx.GetState()

			// Then
			assert.Equal(t, tc.expectedAPICalls, fixture.apiServerMock.calls, "api calls mismatch")
			assert.Len(t, resources, tc.expectedResources, "resources len mismatch")
			assert.Contains(t, msg, tc.expectedMessage, "expected message mismatch")
			require.Equal(t, tc.expectedPhase, phase, "expected phase mismatch")
			require.Len(t, fixture.syncCtx.syncRes, 1, "sync result len mismatch")
		})
	}
}

func TestDoNotSyncOrPruneHooks(t *testing.T) {
	syncCtx := newTestSyncCtx(nil, WithOperationSettings(false, false, false, true))
	targetPod := testingutils.NewPod()
	targetPod.SetName("do-not-create-me")
	targetPod.SetAnnotations(map[string]string{synccommon.AnnotationKeyHook: "PreSync"})
	liveSvc := testingutils.NewService()
	liveSvc.SetName("do-not-prune-me")
	liveSvc.SetNamespace(testingutils.FakeArgoCDNamespace)
	liveSvc.SetAnnotations(map[string]string{synccommon.AnnotationKeyHook: "PreSync"})

	syncCtx.hooks = []*unstructured.Unstructured{targetPod, liveSvc}
	syncCtx.Sync()
	phase, _, resources := syncCtx.GetState()
	assert.Empty(t, resources)
	assert.Equal(t, synccommon.OperationSucceeded, phase)
}

// make sure that we do not prune resources with Prune=false
func TestDoNotPrunePruneFalse(t *testing.T) {
	syncCtx := newTestSyncCtx(nil, WithOperationSettings(false, true, false, false))
	pod := testingutils.NewPod()
	pod.SetAnnotations(map[string]string{synccommon.AnnotationSyncOptions: "Prune=false"})
	pod.SetNamespace(testingutils.FakeArgoCDNamespace)
	syncCtx.resources = groupResources(ReconciliationResult{
		Live:   []*unstructured.Unstructured{pod},
		Target: []*unstructured.Unstructured{nil},
	})

	syncCtx.Sync()
	phase, _, resources := syncCtx.GetState()

	assert.Equal(t, synccommon.OperationSucceeded, phase)
	assert.Len(t, resources, 1)
	assert.Equal(t, synccommon.ResultCodePruneSkipped, resources[0].Status)
	assert.Equal(t, "ignored (no prune)", resources[0].Message)

	syncCtx.Sync()

	phase, _, _ = syncCtx.GetState()
	assert.Equal(t, synccommon.OperationSucceeded, phase)
}

// // make sure Validate=false means we don't validate
func TestSyncOptionValidate(t *testing.T) {
	tests := []struct {
		name          string
		annotationVal string
		want          bool
	}{
		{"Empty", "", true},
		{"True", "Validate=true", true},
		{"False", "Validate=false", false},
	}
	for _, tt := range tests {
		t.Run(tt.name, func(t *testing.T) {
			syncCtx := newTestSyncCtx(nil)
			pod := testingutils.NewPod()
			pod.SetAnnotations(map[string]string{synccommon.AnnotationSyncOptions: tt.annotationVal})
			pod.SetNamespace(testingutils.FakeArgoCDNamespace)
			syncCtx.resources = groupResources(ReconciliationResult{
				Live:   []*unstructured.Unstructured{pod},
				Target: []*unstructured.Unstructured{pod},
			})

			syncCtx.Sync()

			// kubectl, _ := syncCtx.kubectl.(*kubetest.MockKubectlCmd)
			resourceOps, _ := syncCtx.resourceOps.(*kubetest.MockResourceOps)
			assert.Equal(t, tt.want, resourceOps.GetLastValidate())
		})
	}
}

func withReplaceAnnotation(un *unstructured.Unstructured) *unstructured.Unstructured {
	un.SetAnnotations(map[string]string{synccommon.AnnotationSyncOptions: synccommon.SyncOptionReplace})
	return un
}

func TestSync_Replace(t *testing.T) {
	testCases := []struct {
		name        string
		target      *unstructured.Unstructured
		live        *unstructured.Unstructured
		commandUsed string
	}{
		{"NoAnnotation", testingutils.NewPod(), testingutils.NewPod(), "apply"},
		{"AnnotationIsSet", withReplaceAnnotation(testingutils.NewPod()), testingutils.NewPod(), "replace"},
		{"LiveObjectMissing", withReplaceAnnotation(testingutils.NewPod()), nil, "create"},
	}

	for _, tc := range testCases {
		t.Run(tc.name, func(t *testing.T) {
			syncCtx := newTestSyncCtx(nil)

			tc.target.SetNamespace(testingutils.FakeArgoCDNamespace)
			if tc.live != nil {
				tc.live.SetNamespace(testingutils.FakeArgoCDNamespace)
			}
			syncCtx.resources = groupResources(ReconciliationResult{
				Live:   []*unstructured.Unstructured{tc.live},
				Target: []*unstructured.Unstructured{tc.target},
			})

			syncCtx.Sync()

			// kubectl, _ := syncCtx.kubectl.(*kubetest.MockKubectlCmd)
			resourceOps, _ := syncCtx.resourceOps.(*kubetest.MockResourceOps)
			assert.Equal(t, tc.commandUsed, resourceOps.GetLastResourceCommand(kube.GetResourceKey(tc.target)))
		})
	}
}

func withServerSideApplyAnnotation(un *unstructured.Unstructured) *unstructured.Unstructured {
	un.SetAnnotations(map[string]string{synccommon.AnnotationSyncOptions: synccommon.SyncOptionServerSideApply})
	return un
}

func withDisableServerSideApplyAnnotation(un *unstructured.Unstructured) *unstructured.Unstructured {
	un.SetAnnotations(map[string]string{synccommon.AnnotationSyncOptions: synccommon.SyncOptionDisableServerSideApply})
	return un
}

func withReplaceAndServerSideApplyAnnotations(un *unstructured.Unstructured) *unstructured.Unstructured {
	un.SetAnnotations(map[string]string{synccommon.AnnotationSyncOptions: "Replace=true,ServerSideApply=true"})
	return un
}

func TestSync_HookWithReplaceAndBeforeHookCreation_AlreadyDeleted(t *testing.T) {
	// This test a race condition when Delete is called on an already deleted object
	// LiveObj is set, but then the resource is deleted asynchronously in kubernetes
	syncCtx := newTestSyncCtx(nil)

	target := withReplaceAnnotation(testingutils.NewPod())
	target.SetNamespace(testingutils.FakeArgoCDNamespace)
	target = testingutils.Annotate(target, synccommon.AnnotationKeyHookDeletePolicy, string(synccommon.HookDeletePolicyBeforeHookCreation))
	target = testingutils.Annotate(target, synccommon.AnnotationKeyHook, string(synccommon.SyncPhasePreSync))
	live := target.DeepCopy()

	syncCtx.resources = groupResources(ReconciliationResult{
		Live:   []*unstructured.Unstructured{live},
		Target: []*unstructured.Unstructured{target},
	})
	syncCtx.hooks = []*unstructured.Unstructured{live}

	client := fake.NewSimpleDynamicClient(runtime.NewScheme())
	deleted := false
	client.PrependReactor("delete", "pods", func(_ testcore.Action) (bool, runtime.Object, error) {
		deleted = true
		// simulate the race conditions where liveObj was not null, but is now deleted in k8s
		return true, nil, apierrors.NewNotFound(corev1.Resource("pods"), live.GetName())
	})
	syncCtx.dynamicIf = client

	syncCtx.Sync()

	resourceOps, _ := syncCtx.resourceOps.(*kubetest.MockResourceOps)
	assert.Equal(t, "create", resourceOps.GetLastResourceCommand(kube.GetResourceKey(target)))
	assert.True(t, deleted)
}

func TestSync_ServerSideApply(t *testing.T) {
	testCases := []struct {
		name            string
		target          *unstructured.Unstructured
		live            *unstructured.Unstructured
		commandUsed     string
		serverSideApply bool
		manager         string
	}{
		{"NoAnnotation", testingutils.NewPod(), testingutils.NewPod(), "apply", false, "managerA"},
		{"ServerSideApplyAnnotationIsSet", withServerSideApplyAnnotation(testingutils.NewPod()), testingutils.NewPod(), "apply", true, "managerB"},
		{"DisableServerSideApplyAnnotationIsSet", withDisableServerSideApplyAnnotation(testingutils.NewPod()), testingutils.NewPod(), "apply", false, "managerB"},
		{"ServerSideApplyAndReplaceAnnotationsAreSet", withReplaceAndServerSideApplyAnnotations(testingutils.NewPod()), testingutils.NewPod(), "replace", false, ""},
		{"ServerSideApplyAndReplaceAnnotationsAreSetNamespace", withReplaceAndServerSideApplyAnnotations(testingutils.NewNamespace()), testingutils.NewNamespace(), "update", false, ""},
		{"LiveObjectMissing", withReplaceAnnotation(testingutils.NewPod()), nil, "create", false, ""},
	}

	for _, tc := range testCases {
		tc := tc
		t.Run(tc.name, func(t *testing.T) {
			t.Parallel()
			syncCtx := newTestSyncCtx(nil)
			syncCtx.serverSideApplyManager = tc.manager

			tc.target.SetNamespace(testingutils.FakeArgoCDNamespace)
			if tc.live != nil {
				tc.live.SetNamespace(testingutils.FakeArgoCDNamespace)
			}
			syncCtx.resources = groupResources(ReconciliationResult{
				Live:   []*unstructured.Unstructured{tc.live},
				Target: []*unstructured.Unstructured{tc.target},
			})

			syncCtx.Sync()

			// kubectl, _ := syncCtx.kubectl.(*kubetest.MockKubectlCmd)
			resourceOps, _ := syncCtx.resourceOps.(*kubetest.MockResourceOps)
			assert.Equal(t, tc.commandUsed, resourceOps.GetLastResourceCommand(kube.GetResourceKey(tc.target)))
			assert.Equal(t, tc.serverSideApply, resourceOps.GetLastServerSideApply())
			assert.Equal(t, tc.manager, resourceOps.GetLastServerSideApplyManager())
		})
	}
}

func TestSyncContext_ServerSideApplyWithDryRun(t *testing.T) {
	tests := []struct {
		name        string
		scDryRun    bool
		dryRun      bool
		expectedSSA bool
		objToUse    func(*unstructured.Unstructured) *unstructured.Unstructured
	}{
		{"BothFlagsFalseAnnotated", false, false, true, withServerSideApplyAnnotation},
		{"scDryRunTrueAnnotated", true, false, false, withServerSideApplyAnnotation},
		{"dryRunTrueAnnotated", false, true, false, withServerSideApplyAnnotation},
		{"BothFlagsTrueAnnotated", true, true, false, withServerSideApplyAnnotation},
		{"AnnotatedDisabledSSA", false, false, false, withDisableServerSideApplyAnnotation},
	}

	for _, tc := range tests {
		t.Run(tc.name, func(t *testing.T) {
			sc := newTestSyncCtx(nil)
			sc.dryRun = tc.scDryRun
			targetObj := tc.objToUse(testingutils.NewPod())

			// Execute the shouldUseServerSideApply method and assert expectations
			serverSideApply := sc.shouldUseServerSideApply(targetObj, tc.dryRun)
			assert.Equal(t, tc.expectedSSA, serverSideApply)
		})
	}
}

func withForceAnnotation(un *unstructured.Unstructured) *unstructured.Unstructured {
	un.SetAnnotations(map[string]string{synccommon.AnnotationSyncOptions: synccommon.SyncOptionForce})
	return un
}

func withForceAndReplaceAnnotations(un *unstructured.Unstructured) *unstructured.Unstructured {
	un.SetAnnotations(map[string]string{synccommon.AnnotationSyncOptions: "Force=true,Replace=true"})
	return un
}

func TestSync_Force(t *testing.T) {
	testCases := []struct {
		name        string
		target      *unstructured.Unstructured
		live        *unstructured.Unstructured
		commandUsed string
		force       bool
	}{
		{"NoAnnotation", testingutils.NewPod(), testingutils.NewPod(), "apply", false},
		{"ForceApplyAnnotationIsSet", withForceAnnotation(testingutils.NewPod()), testingutils.NewPod(), "apply", true},
		{"ForceReplaceAnnotationIsSet", withForceAndReplaceAnnotations(testingutils.NewPod()), testingutils.NewPod(), "replace", true},
		{"LiveObjectMissing", withReplaceAnnotation(testingutils.NewPod()), nil, "create", false},
	}

	for _, tc := range testCases {
		t.Run(tc.name, func(t *testing.T) {
			syncCtx := newTestSyncCtx(nil)

			tc.target.SetNamespace(testingutils.FakeArgoCDNamespace)
			if tc.live != nil {
				tc.live.SetNamespace(testingutils.FakeArgoCDNamespace)
			}
			syncCtx.resources = groupResources(ReconciliationResult{
				Live:   []*unstructured.Unstructured{tc.live},
				Target: []*unstructured.Unstructured{tc.target},
			})

			syncCtx.Sync()

			resourceOps, _ := syncCtx.resourceOps.(*kubetest.MockResourceOps)
			assert.Equal(t, tc.commandUsed, resourceOps.GetLastResourceCommand(kube.GetResourceKey(tc.target)))
			assert.Equal(t, tc.force, resourceOps.GetLastForce())
		})
	}
}

func TestSelectiveSyncOnly(t *testing.T) {
	pod1 := testingutils.NewPod()
	pod1.SetName("pod-1")
	pod2 := testingutils.NewPod()
	pod2.SetName("pod-2")
	syncCtx := newTestSyncCtx(nil, WithResourcesFilter(func(key kube.ResourceKey, _ *unstructured.Unstructured, _ *unstructured.Unstructured) bool {
		return key.Kind == pod1.GetKind() && key.Name == pod1.GetName()
	}))
	syncCtx.resources = groupResources(ReconciliationResult{
		Live:   []*unstructured.Unstructured{nil},
		Target: []*unstructured.Unstructured{pod1},
	})
	tasks, successful := syncCtx.getSyncTasks()

	assert.True(t, successful)
	assert.Len(t, tasks, 1)
	assert.Equal(t, "pod-1", tasks[0].name())
}

func TestUnnamedHooksGetUniqueNames(t *testing.T) {
	t.Run("Truncated revision", func(t *testing.T) {
		syncCtx := newTestSyncCtx(nil)

		pod := testingutils.NewPod()
		pod.SetName("")
		pod.SetAnnotations(map[string]string{synccommon.AnnotationKeyHook: "PreSync,PostSync"})
		syncCtx.hooks = []*unstructured.Unstructured{pod}

		tasks, successful := syncCtx.getSyncTasks()

		assert.True(t, successful)
		assert.Len(t, tasks, 2)
		assert.Contains(t, tasks[0].name(), "foobarb-presync-")
		assert.Contains(t, tasks[1].name(), "foobarb-postsync-")
		assert.Empty(t, pod.GetName())
	})

	t.Run("Short revision", func(t *testing.T) {
		syncCtx := newTestSyncCtx(nil)
		pod := testingutils.NewPod()
		pod.SetName("")
		pod.SetAnnotations(map[string]string{synccommon.AnnotationKeyHook: "PreSync,PostSync"})
		syncCtx.hooks = []*unstructured.Unstructured{pod}
		syncCtx.revision = "foobar"
		tasks, successful := syncCtx.getSyncTasks()

		assert.True(t, successful)
		assert.Len(t, tasks, 2)
		assert.Contains(t, tasks[0].name(), "foobar-presync-")
		assert.Contains(t, tasks[1].name(), "foobar-postsync-")
		assert.Empty(t, pod.GetName())
	})
}

func TestManagedResourceAreNotNamed(t *testing.T) {
	syncCtx := newTestSyncCtx(nil)
	pod := testingutils.NewPod()
	pod.SetName("")

	syncCtx.resources = groupResources(ReconciliationResult{
		Live:   []*unstructured.Unstructured{nil},
		Target: []*unstructured.Unstructured{pod},
	})

	tasks, successful := syncCtx.getSyncTasks()

	assert.True(t, successful)
	assert.Len(t, tasks, 1)
	assert.Empty(t, tasks[0].name())
	assert.Empty(t, pod.GetName())
}

func TestDeDupingTasks(t *testing.T) {
	syncCtx := newTestSyncCtx(nil, WithOperationSettings(false, true, false, false))
	pod := testingutils.NewPod()
	pod.SetAnnotations(map[string]string{synccommon.AnnotationKeyHook: "Sync"})
	syncCtx.resources = groupResources(ReconciliationResult{
		Live:   []*unstructured.Unstructured{nil},
		Target: []*unstructured.Unstructured{pod},
	})
	syncCtx.hooks = []*unstructured.Unstructured{pod}

	tasks, successful := syncCtx.getSyncTasks()

	assert.True(t, successful)
	assert.Len(t, tasks, 1)
}

func TestObjectsGetANamespace(t *testing.T) {
	syncCtx := newTestSyncCtx(nil)
	pod := testingutils.NewPod()
	syncCtx.resources = groupResources(ReconciliationResult{
		Live:   []*unstructured.Unstructured{nil},
		Target: []*unstructured.Unstructured{pod},
	})

	tasks, successful := syncCtx.getSyncTasks()

	assert.True(t, successful)
	assert.Len(t, tasks, 1)
	assert.Equal(t, testingutils.FakeArgoCDNamespace, tasks[0].namespace())
	assert.Empty(t, pod.GetNamespace())
}

func TestNamespaceAutoCreation(t *testing.T) {
	pod := testingutils.NewPod()
	namespace := testingutils.NewNamespace()
	syncCtx := newTestSyncCtx(nil)
	syncCtx.namespace = testingutils.FakeArgoCDNamespace
	syncCtx.syncNamespace = func(_, _ *unstructured.Unstructured) (bool, error) {
		return true, nil
	}
	namespace.SetName(testingutils.FakeArgoCDNamespace)

	task, err := createNamespaceTask(syncCtx.namespace)
	require.NoError(t, err, "Failed creating test data: namespace task")

	// Namespace auto creation pre-sync task should not be there
	// since there is namespace resource in syncCtx.resources
	t.Run("no pre-sync task if resource is managed", func(t *testing.T) {
		syncCtx.resources = groupResources(ReconciliationResult{
			Live:   []*unstructured.Unstructured{nil},
			Target: []*unstructured.Unstructured{namespace},
		})
		tasks, successful := syncCtx.getSyncTasks()

		assert.True(t, successful)
		assert.Len(t, tasks, 1)
		assert.NotContains(t, tasks, task)
	})

	// Namespace auto creation pre-sync task should be there when it is not managed
	t.Run("pre-sync task when resource is not managed", func(t *testing.T) {
		syncCtx.resources = groupResources(ReconciliationResult{
			Live:   []*unstructured.Unstructured{nil},
			Target: []*unstructured.Unstructured{pod},
		})
		tasks, successful := syncCtx.getSyncTasks()

		assert.True(t, successful)
		assert.Len(t, tasks, 2)
		assert.Contains(t, tasks, task)
	})

	// Namespace auto creation pre-sync task should be there after sync
	t.Run("pre-sync task when resource is not managed with existing sync", func(t *testing.T) {
		syncCtx.resources = groupResources(ReconciliationResult{
			Live:   []*unstructured.Unstructured{nil},
			Target: []*unstructured.Unstructured{pod},
		})

		res := synccommon.ResourceSyncResult{
			ResourceKey: kube.GetResourceKey(task.obj()),
			Version:     task.version(),
			Status:      task.syncStatus,
			Message:     task.message,
			HookType:    task.hookType(),
			HookPhase:   task.operationState,
			SyncPhase:   task.phase,
		}
		syncCtx.syncRes = map[string]synccommon.ResourceSyncResult{}
		syncCtx.syncRes[task.resultKey()] = res

		tasks, successful := syncCtx.getSyncTasks()

		assert.True(t, successful)
		assert.Len(t, tasks, 2)
		assert.Contains(t, tasks, task)
	})

	// Namespace auto creation pre-sync task not should be there
	// since there is no namespace modifier present
	t.Run("no pre-sync task created if no modifier", func(t *testing.T) {
		syncCtx.resources = groupResources(ReconciliationResult{
			Live:   []*unstructured.Unstructured{nil},
			Target: []*unstructured.Unstructured{pod},
		})

		syncCtx.syncNamespace = nil

		tasks, successful := syncCtx.getSyncTasks()

		assert.True(t, successful)
		assert.Len(t, tasks, 1)
		assert.NotContains(t, tasks, task)
	})
}

func TestNamespaceAutoCreationForNonExistingNs(t *testing.T) {
	getResourceFunc := func(_ context.Context, _ *rest.Config, _ schema.GroupVersionKind, _ string, _ string) (*unstructured.Unstructured, error) {
		return nil, apierrors.NewNotFound(schema.GroupResource{}, testingutils.FakeArgoCDNamespace)
	}

	pod := testingutils.NewPod()
	namespace := testingutils.NewNamespace()
	syncCtx := newTestSyncCtx(&getResourceFunc)
	syncCtx.namespace = testingutils.FakeArgoCDNamespace
	namespace.SetName(testingutils.FakeArgoCDNamespace)

	t.Run("pre-sync task should exist and namespace creator should be called", func(t *testing.T) {
		syncCtx.resources = groupResources(ReconciliationResult{
			Live:   []*unstructured.Unstructured{nil},
			Target: []*unstructured.Unstructured{pod},
		})
		creatorCalled := false
		syncCtx.syncNamespace = func(_, _ *unstructured.Unstructured) (bool, error) {
			creatorCalled = true
			return true, nil
		}
		tasks, successful := syncCtx.getSyncTasks()

		assert.True(t, creatorCalled)
		assert.True(t, successful)
		assert.Len(t, tasks, 2)
	})

	t.Run("pre-sync task should be not created and namespace creator should be called", func(t *testing.T) {
		syncCtx.resources = groupResources(ReconciliationResult{
			Live:   []*unstructured.Unstructured{nil},
			Target: []*unstructured.Unstructured{pod},
		})
		creatorCalled := false
		syncCtx.syncNamespace = func(_, _ *unstructured.Unstructured) (bool, error) {
			creatorCalled = true
			return false, nil
		}
		tasks, successful := syncCtx.getSyncTasks()

		assert.True(t, creatorCalled)
		assert.True(t, successful)
		assert.Len(t, tasks, 1)
	})

	t.Run("pre-sync task error should be created if namespace creator has an error", func(t *testing.T) {
		syncCtx.resources = groupResources(ReconciliationResult{
			Live:   []*unstructured.Unstructured{nil},
			Target: []*unstructured.Unstructured{pod},
		})
		creatorCalled := false
		syncCtx.syncNamespace = func(_, _ *unstructured.Unstructured) (bool, error) {
			creatorCalled = true
			return false, errors.New("some error")
		}
		tasks, successful := syncCtx.getSyncTasks()

		assert.True(t, creatorCalled)
		assert.True(t, successful)
		assert.Len(t, tasks, 2)
		assert.Equal(t, &syncTask{
			phase:          synccommon.SyncPhasePreSync,
			liveObj:        nil,
			targetObj:      tasks[0].targetObj,
			skipDryRun:     false,
			syncStatus:     synccommon.ResultCodeSyncFailed,
			operationState: synccommon.OperationError,
			message:        "namespaceModifier error: some error",
			waveOverride:   nil,
		}, tasks[0])
	})
}

func createNamespaceTask(namespace string) (*syncTask, error) {
	nsSpec := &corev1.Namespace{TypeMeta: metav1.TypeMeta{APIVersion: "v1", Kind: kube.NamespaceKind}, ObjectMeta: metav1.ObjectMeta{Name: namespace}}
	unstructuredObj, err := kube.ToUnstructured(nsSpec)

	task := &syncTask{phase: synccommon.SyncPhasePreSync, targetObj: unstructuredObj}
	if err != nil {
		return task, fmt.Errorf("failed to convert namespace spec to unstructured: %w", err)
	}
	return task, nil
}

func TestSyncFailureHookWithSuccessfulSync(t *testing.T) {
	syncCtx := newTestSyncCtx(nil)
	syncCtx.resources = groupResources(ReconciliationResult{
		Live:   []*unstructured.Unstructured{nil},
		Target: []*unstructured.Unstructured{testingutils.NewPod()},
	})
	syncCtx.hooks = []*unstructured.Unstructured{newHook(synccommon.HookTypeSyncFail)}

	syncCtx.Sync()
	phase, _, resources := syncCtx.GetState()
	assert.Equal(t, synccommon.OperationSucceeded, phase)
	// only one result, we did not run the failure failureHook
	assert.Len(t, resources, 1)
}

func TestSyncFailureHookWithFailedSync(t *testing.T) {
	syncCtx := newTestSyncCtx(nil)
	pod := testingutils.NewPod()
	syncCtx.resources = groupResources(ReconciliationResult{
		Live:   []*unstructured.Unstructured{nil},
		Target: []*unstructured.Unstructured{pod},
	})
	syncCtx.hooks = []*unstructured.Unstructured{newHook(synccommon.HookTypeSyncFail)}
	mockKubectl := &kubetest.MockKubectlCmd{
		Commands: map[string]kubetest.KubectlOutput{pod.GetName(): {Err: errors.New("")}},
	}
	syncCtx.kubectl = mockKubectl
	mockResourceOps := kubetest.MockResourceOps{
		Commands: map[string]kubetest.KubectlOutput{pod.GetName(): {Err: errors.New("")}},
	}
	syncCtx.resourceOps = &mockResourceOps

	syncCtx.Sync()
	syncCtx.Sync()

	phase, _, resources := syncCtx.GetState()
	assert.Equal(t, synccommon.OperationFailed, phase)
	assert.Len(t, resources, 2)
}

func TestBeforeHookCreation(t *testing.T) {
	finalizerRemoved := false
	syncCtx := newTestSyncCtx(nil)
	hookObj := testingutils.Annotate(testingutils.Annotate(testingutils.NewPod(), synccommon.AnnotationKeyHook, "Sync"), synccommon.AnnotationKeyHookDeletePolicy, "BeforeHookCreation")
	hookObj.SetFinalizers([]string{hook.HookFinalizer})
	hookObj.SetNamespace(testingutils.FakeArgoCDNamespace)
	syncCtx.resources = groupResources(ReconciliationResult{
		Live:   []*unstructured.Unstructured{hookObj},
		Target: []*unstructured.Unstructured{nil},
	})
	syncCtx.hooks = []*unstructured.Unstructured{hookObj}
	client := fake.NewSimpleDynamicClient(runtime.NewScheme(), hookObj)
	client.PrependReactor("update", "pods", func(_ testcore.Action) (bool, runtime.Object, error) {
		finalizerRemoved = true
		return false, nil, nil
	})
	syncCtx.dynamicIf = client

	// First sync will delete the existing hook
	syncCtx.Sync()
	phase, _, _ := syncCtx.GetState()
	assert.Equal(t, synccommon.OperationRunning, phase)
	assert.True(t, finalizerRemoved)

	// Second sync will create the hook
	syncCtx.Sync()
	phase, message, resources := syncCtx.GetState()
	assert.Equal(t, synccommon.OperationRunning, phase)
	assert.Len(t, resources, 1)
	assert.Equal(t, synccommon.OperationRunning, resources[0].HookPhase)
	assert.Equal(t, "waiting for completion of hook /Pod/my-pod", message)
}

func TestSync_ExistingHooksWithFinalizer(t *testing.T) {
	newHook := func(name string, hookType synccommon.HookType, deletePolicy synccommon.HookDeletePolicy) *unstructured.Unstructured {
		obj := testingutils.NewPod()
		obj.SetName(name)
		obj.SetNamespace(testingutils.FakeArgoCDNamespace)
		testingutils.Annotate(obj, synccommon.AnnotationKeyHook, string(hookType))
		testingutils.Annotate(obj, synccommon.AnnotationKeyHookDeletePolicy, string(deletePolicy))
		obj.SetFinalizers([]string{hook.HookFinalizer})
		return obj
	}

	hook1 := newHook("existing-hook-1", synccommon.HookTypePreSync, synccommon.HookDeletePolicyBeforeHookCreation)
	hook2 := newHook("existing-hook-2", synccommon.HookTypePreSync, synccommon.HookDeletePolicyHookFailed)
	hook3 := newHook("existing-hook-3", synccommon.HookTypePreSync, synccommon.HookDeletePolicyHookSucceeded)

	syncCtx := newTestSyncCtx(nil)
	fakeDynamicClient := fake.NewSimpleDynamicClient(runtime.NewScheme(), hook1, hook2, hook3)
	syncCtx.dynamicIf = fakeDynamicClient
	updatedCount := 0
	fakeDynamicClient.PrependReactor("update", "*", func(_ testcore.Action) (handled bool, ret runtime.Object, err error) {
		// Removing the finalizers
		updatedCount++
		return false, nil, nil
	})
	deletedCount := 0
	fakeDynamicClient.PrependReactor("delete", "*", func(_ testcore.Action) (handled bool, ret runtime.Object, err error) {
		// because of HookDeletePolicyBeforeHookCreation
		deletedCount++
		return false, nil, nil
	})
	syncCtx.resources = groupResources(ReconciliationResult{
		Live:   []*unstructured.Unstructured{hook1, hook2, hook3},
		Target: []*unstructured.Unstructured{nil, nil, nil},
	})
	syncCtx.hooks = []*unstructured.Unstructured{hook1, hook2, hook3}

	syncCtx.Sync()
	phase, _, _ := syncCtx.GetState()

	assert.Equal(t, synccommon.OperationRunning, phase)
	assert.Equal(t, 3, updatedCount)
	assert.Equal(t, 1, deletedCount)

	_, err := syncCtx.getResource(&syncTask{liveObj: hook1})
	require.Error(t, err, "Expected resource to be deleted")
	assert.True(t, apierrors.IsNotFound(err))
}

func TestRunSyncFailHooksFailed(t *testing.T) {
	// Tests that other SyncFail Hooks run even if one of them fail.

	syncCtx := newTestSyncCtx(nil)
	pod := testingutils.NewPod()
	successfulSyncFailHook := newHook(synccommon.HookTypeSyncFail)
	successfulSyncFailHook.SetName("successful-sync-fail-hook")
	failedSyncFailHook := newHook(synccommon.HookTypeSyncFail)
	failedSyncFailHook.SetName("failed-sync-fail-hook")
	syncCtx.resources = groupResources(ReconciliationResult{
		Live:   []*unstructured.Unstructured{nil},
		Target: []*unstructured.Unstructured{pod},
	})
	syncCtx.hooks = []*unstructured.Unstructured{successfulSyncFailHook, failedSyncFailHook}

	mockKubectl := &kubetest.MockKubectlCmd{
		Commands: map[string]kubetest.KubectlOutput{
			// Fail operation
			pod.GetName(): {Err: errors.New("")},
			// Fail a single SyncFail hook
			failedSyncFailHook.GetName(): {Err: errors.New("")},
		},
	}
	syncCtx.kubectl = mockKubectl
	mockResourceOps := kubetest.MockResourceOps{
		Commands: map[string]kubetest.KubectlOutput{
			// Fail operation
			pod.GetName(): {Err: errors.New("")},
			// Fail a single SyncFail hook
			failedSyncFailHook.GetName(): {Err: errors.New("")},
		},
	}
	syncCtx.resourceOps = &mockResourceOps

	syncCtx.Sync()
	syncCtx.Sync()
	phase, _, resources := syncCtx.GetState()

	// Operation as a whole should fail
	assert.Equal(t, synccommon.OperationFailed, phase)
	// failedSyncFailHook should fail
	assert.Equal(t, synccommon.OperationFailed, resources[1].HookPhase)
	assert.Equal(t, synccommon.ResultCodeSyncFailed, resources[1].Status)
	// successfulSyncFailHook should be synced running (it is an nginx pod)
	assert.Equal(t, synccommon.OperationRunning, resources[2].HookPhase)
	assert.Equal(t, synccommon.ResultCodeSynced, resources[2].Status)
}

type resourceNameHealthOverride map[string]health.HealthStatusCode

func (r resourceNameHealthOverride) GetResourceHealth(obj *unstructured.Unstructured) (*health.HealthStatus, error) {
	if status, ok := r[obj.GetName()]; ok {
		return &health.HealthStatus{Status: status, Message: "test"}, nil
	}
	return nil, nil
}

func TestRunSync_HooksNotDeletedIfPhaseNotCompleted(t *testing.T) {
	hook1 := newHook(synccommon.HookTypePreSync)
	hook1.SetName("completed-hook")
	hook1.SetNamespace(testingutils.FakeArgoCDNamespace)
	_ = testingutils.Annotate(hook1, synccommon.AnnotationKeyHookDeletePolicy, string(synccommon.HookDeletePolicyHookSucceeded))
	completedHook := hook1.DeepCopy()
	completedHook.SetFinalizers(append(completedHook.GetFinalizers(), hook.HookFinalizer))

	hook2 := newHook(synccommon.HookTypePreSync)
	hook2.SetNamespace(testingutils.FakeArgoCDNamespace)
	hook2.SetName("in-progress-hook")
	_ = testingutils.Annotate(hook2, synccommon.AnnotationKeyHookDeletePolicy, string(synccommon.HookDeletePolicyHookSucceeded))
	inProgressHook := hook2.DeepCopy()
	inProgressHook.SetFinalizers(append(inProgressHook.GetFinalizers(), hook.HookFinalizer))

	syncCtx := newTestSyncCtx(nil,
		WithHealthOverride(resourceNameHealthOverride(map[string]health.HealthStatusCode{
			inProgressHook.GetName(): health.HealthStatusProgressing,
		})),
		WithInitialState(synccommon.OperationRunning, "", []synccommon.ResourceSyncResult{{
			ResourceKey: kube.GetResourceKey(completedHook),
			HookPhase:   synccommon.OperationSucceeded,
			SyncPhase:   synccommon.SyncPhasePreSync,
		}, {
			ResourceKey: kube.GetResourceKey(inProgressHook),
			HookPhase:   synccommon.OperationRunning,
			SyncPhase:   synccommon.SyncPhasePreSync,
		}},
			metav1.Now(),
		))
	fakeDynamicClient := fake.NewSimpleDynamicClient(runtime.NewScheme())
	syncCtx.dynamicIf = fakeDynamicClient
	updatedCount := 0
	fakeDynamicClient.PrependReactor("update", "*", func(_ testcore.Action) (handled bool, ret runtime.Object, err error) {
		// Removing the finalizers
		updatedCount++
		return true, nil, nil
	})
	deletedCount := 0
	fakeDynamicClient.PrependReactor("delete", "*", func(_ testcore.Action) (handled bool, ret runtime.Object, err error) {
		deletedCount++
		return true, nil, nil
	})
	syncCtx.resources = groupResources(ReconciliationResult{
		Live:   []*unstructured.Unstructured{completedHook, inProgressHook},
		Target: []*unstructured.Unstructured{nil, nil},
	})
	syncCtx.hooks = []*unstructured.Unstructured{hook1, hook2}

	syncCtx.kubectl = &kubetest.MockKubectlCmd{
		Commands: map[string]kubetest.KubectlOutput{},
	}

	syncCtx.Sync()

	assert.Equal(t, synccommon.OperationRunning, syncCtx.phase)
	assert.Equal(t, 0, updatedCount)
	assert.Equal(t, 0, deletedCount)
}

func TestRunSync_HooksDeletedAfterPhaseCompleted(t *testing.T) {
	hook1 := newHook(synccommon.HookTypePreSync)
	hook1.SetName("completed-hook1")
	hook1.SetNamespace(testingutils.FakeArgoCDNamespace)
	_ = testingutils.Annotate(hook1, synccommon.AnnotationKeyHookDeletePolicy, string(synccommon.HookDeletePolicyHookSucceeded))
	completedHook1 := hook1.DeepCopy()
	completedHook1.SetFinalizers(append(completedHook1.GetFinalizers(), hook.HookFinalizer))

	hook2 := newHook(synccommon.HookTypePreSync)
	hook2.SetNamespace(testingutils.FakeArgoCDNamespace)
	hook2.SetName("completed-hook2")
	_ = testingutils.Annotate(hook2, synccommon.AnnotationKeyHookDeletePolicy, string(synccommon.HookDeletePolicyHookSucceeded))
	completedHook2 := hook2.DeepCopy()
	completedHook2.SetFinalizers(append(completedHook1.GetFinalizers(), hook.HookFinalizer))

	syncCtx := newTestSyncCtx(nil,
		WithInitialState(synccommon.OperationRunning, "", []synccommon.ResourceSyncResult{{
			ResourceKey: kube.GetResourceKey(completedHook1),
			HookPhase:   synccommon.OperationSucceeded,
			SyncPhase:   synccommon.SyncPhasePreSync,
		}, {
			ResourceKey: kube.GetResourceKey(completedHook2),
			HookPhase:   synccommon.OperationSucceeded,
			SyncPhase:   synccommon.SyncPhasePreSync,
		}},
			metav1.Now(),
		))
	fakeDynamicClient := fake.NewSimpleDynamicClient(runtime.NewScheme())
	syncCtx.dynamicIf = fakeDynamicClient
	updatedCount := 0
	fakeDynamicClient.PrependReactor("update", "*", func(_ testcore.Action) (handled bool, ret runtime.Object, err error) {
		// Removing the finalizers
		updatedCount++
		return true, nil, nil
	})
	deletedCount := 0
	fakeDynamicClient.PrependReactor("delete", "*", func(_ testcore.Action) (handled bool, ret runtime.Object, err error) {
		deletedCount++
		return true, nil, nil
	})
	syncCtx.resources = groupResources(ReconciliationResult{
		Live:   []*unstructured.Unstructured{completedHook1, completedHook2},
		Target: []*unstructured.Unstructured{nil, nil},
	})
	syncCtx.hooks = []*unstructured.Unstructured{hook1, hook2}

	syncCtx.kubectl = &kubetest.MockKubectlCmd{
		Commands: map[string]kubetest.KubectlOutput{},
	}

	syncCtx.Sync()

	assert.Equal(t, synccommon.OperationSucceeded, syncCtx.phase)
	assert.Equal(t, 2, updatedCount)
	assert.Equal(t, 2, deletedCount)
}

func TestRunSync_HooksDeletedAfterPhaseCompletedFailed(t *testing.T) {
	hook1 := newHook(synccommon.HookTypeSync)
	hook1.SetName("completed-hook1")
	hook1.SetNamespace(testingutils.FakeArgoCDNamespace)
	_ = testingutils.Annotate(hook1, synccommon.AnnotationKeyHookDeletePolicy, string(synccommon.HookDeletePolicyHookFailed))
	completedHook1 := hook1.DeepCopy()
	completedHook1.SetFinalizers(append(completedHook1.GetFinalizers(), hook.HookFinalizer))

	hook2 := newHook(synccommon.HookTypeSync)
	hook2.SetNamespace(testingutils.FakeArgoCDNamespace)
	hook2.SetName("completed-hook2")
	_ = testingutils.Annotate(hook2, synccommon.AnnotationKeyHookDeletePolicy, string(synccommon.HookDeletePolicyHookFailed))
	completedHook2 := hook2.DeepCopy()
	completedHook2.SetFinalizers(append(completedHook1.GetFinalizers(), hook.HookFinalizer))

	syncCtx := newTestSyncCtx(nil,
		WithInitialState(synccommon.OperationRunning, "", []synccommon.ResourceSyncResult{{
			ResourceKey: kube.GetResourceKey(completedHook1),
			HookPhase:   synccommon.OperationSucceeded,
			SyncPhase:   synccommon.SyncPhaseSync,
		}, {
			ResourceKey: kube.GetResourceKey(completedHook2),
			HookPhase:   synccommon.OperationFailed,
			SyncPhase:   synccommon.SyncPhaseSync,
		}},
			metav1.Now(),
		))
	fakeDynamicClient := fake.NewSimpleDynamicClient(runtime.NewScheme())
	syncCtx.dynamicIf = fakeDynamicClient
	updatedCount := 0
	fakeDynamicClient.PrependReactor("update", "*", func(_ testcore.Action) (handled bool, ret runtime.Object, err error) {
		// Removing the finalizers
		updatedCount++
		return true, nil, nil
	})
	deletedCount := 0
	fakeDynamicClient.PrependReactor("delete", "*", func(_ testcore.Action) (handled bool, ret runtime.Object, err error) {
		deletedCount++
		return true, nil, nil
	})
	syncCtx.resources = groupResources(ReconciliationResult{
		Live:   []*unstructured.Unstructured{completedHook1, completedHook2},
		Target: []*unstructured.Unstructured{nil, nil},
	})
	syncCtx.hooks = []*unstructured.Unstructured{hook1, hook2}

	syncCtx.kubectl = &kubetest.MockKubectlCmd{
		Commands: map[string]kubetest.KubectlOutput{},
	}

	syncCtx.Sync()

	assert.Equal(t, synccommon.OperationFailed, syncCtx.phase)
	assert.Equal(t, 2, updatedCount)
	assert.Equal(t, 2, deletedCount)
}

func Test_syncContext_liveObj(t *testing.T) {
	type fields struct {
		compareResult ReconciliationResult
	}
	type args struct {
		obj *unstructured.Unstructured
	}
	obj := testingutils.NewPod()
	obj.SetNamespace("my-ns")

	found := testingutils.NewPod()
	foundNoNamespace := testingutils.NewPod()
	foundNoNamespace.SetNamespace("")

	tests := []struct {
		name   string
		fields fields
		args   args
		want   *unstructured.Unstructured
	}{
		{"None", fields{compareResult: ReconciliationResult{}}, args{obj: &unstructured.Unstructured{}}, nil},
		{"Found", fields{compareResult: ReconciliationResult{Target: []*unstructured.Unstructured{nil}, Live: []*unstructured.Unstructured{found}}}, args{obj: obj}, found},
		{"EmptyNamespace", fields{compareResult: ReconciliationResult{Target: []*unstructured.Unstructured{nil}, Live: []*unstructured.Unstructured{foundNoNamespace}}}, args{obj: obj}, found},
	}
	for _, tt := range tests {
		t.Run(tt.name, func(t *testing.T) {
			sc := &syncContext{
				resources: groupResources(tt.fields.compareResult),
				hooks:     tt.fields.compareResult.Hooks,
			}
			got := sc.liveObj(tt.args.obj)
			assert.Truef(t, reflect.DeepEqual(got, tt.want), "syncContext.liveObj() = %v, want %v", got, tt.want)
		})
	}
}

func Test_syncContext_hasCRDOfGroupKind(t *testing.T) {
	// target
	assert.False(t, (&syncContext{resources: groupResources(ReconciliationResult{
		Live:   []*unstructured.Unstructured{nil},
		Target: []*unstructured.Unstructured{testingutils.NewCRD()},
	})}).hasCRDOfGroupKind("", ""))
	assert.True(t, (&syncContext{resources: groupResources(ReconciliationResult{
		Live:   []*unstructured.Unstructured{nil},
		Target: []*unstructured.Unstructured{testingutils.NewCRD()},
	})}).hasCRDOfGroupKind("argoproj.io", "TestCrd"))

	// hook
	assert.False(t, (&syncContext{hooks: []*unstructured.Unstructured{testingutils.NewCRD()}}).hasCRDOfGroupKind("", ""))
	assert.True(t, (&syncContext{hooks: []*unstructured.Unstructured{testingutils.NewCRD()}}).hasCRDOfGroupKind("argoproj.io", "TestCrd"))
}

func Test_setRunningPhase_healthyState(t *testing.T) {
	var sc syncContext
	sc.log = textlogger.NewLogger(textlogger.NewConfig()).WithValues("application", "fake-app")

	sc.setRunningPhase([]*syncTask{{targetObj: testingutils.NewPod()}, {targetObj: testingutils.NewPod()}, {targetObj: testingutils.NewPod()}}, false)

	assert.Equal(t, "waiting for healthy state of /Pod/my-pod and 2 more resources", sc.message)
}

func Test_setRunningPhase_runningHooks(t *testing.T) {
	var sc syncContext
	sc.log = textlogger.NewLogger(textlogger.NewConfig()).WithValues("application", "fake-app")

	sc.setRunningPhase([]*syncTask{{targetObj: newHook(synccommon.HookTypeSyncFail)}}, false)

	assert.Equal(t, "waiting for completion of hook /Pod/my-pod", sc.message)
}

func Test_setRunningPhase_pendingDeletion(t *testing.T) {
	var sc syncContext
	sc.log = textlogger.NewLogger(textlogger.NewConfig()).WithValues("application", "fake-app")

	sc.setRunningPhase([]*syncTask{{targetObj: testingutils.NewPod()}, {targetObj: testingutils.NewPod()}, {targetObj: testingutils.NewPod()}}, true)

	assert.Equal(t, "waiting for deletion of /Pod/my-pod and 2 more resources", sc.message)
}

func TestSyncWaveHook(t *testing.T) {
	syncCtx := newTestSyncCtx(nil, WithOperationSettings(false, false, false, false))
	pod1 := testingutils.NewPod()
	pod1.SetName("pod-1")
	pod1.SetAnnotations(map[string]string{synccommon.AnnotationSyncWave: "-1"})
	pod2 := testingutils.NewPod()
	pod2.SetName("pod-2")
	pod3 := testingutils.NewPod()
	pod3.SetName("pod-3")
	pod3.SetAnnotations(map[string]string{synccommon.AnnotationKeyHook: "PostSync"})

	syncCtx.resources = groupResources(ReconciliationResult{
		Live:   []*unstructured.Unstructured{nil, nil},
		Target: []*unstructured.Unstructured{pod1, pod2},
	})
	syncCtx.hooks = []*unstructured.Unstructured{pod3}

	called := false
	syncCtx.syncWaveHook = func(phase synccommon.SyncPhase, waves []int, final bool) error {
		called = true
		assert.Equal(t, synccommon.SyncPhaseSync, string(phase))
		assert.True(t, reflect.DeepEqual([]int{-1}, waves))
		assert.False(t, final)
		return nil
	}
	syncCtx.Sync()
	assert.True(t, called)

	// call sync again, it should not invoke the SyncWaveHook callback since we only should be
	// doing this after an apply, and not every reconciliation
	called = false
	syncCtx.syncWaveHook = func(_ synccommon.SyncPhase, _ []int, _ bool) error {
		called = true
		return nil
	}
	syncCtx.Sync()
	assert.False(t, called)

	// complete wave -1, then call Sync again. Verify we invoke another SyncWaveHook call after applying wave 0
	_, _, results := syncCtx.GetState()
	pod1Res := results[0]
	pod1Res.HookPhase = synccommon.OperationSucceeded
	syncCtx.syncRes[resourceResultKey(pod1Res.ResourceKey, synccommon.SyncPhaseSync)] = pod1Res
	called = false
	syncCtx.syncWaveHook = func(phase synccommon.SyncPhase, waves []int, final bool) error {
		called = true
		assert.Equal(t, synccommon.SyncPhaseSync, string(phase))
		assert.True(t, reflect.DeepEqual([]int{0}, waves))
		assert.False(t, final)
		return nil
	}
	syncCtx.Sync()
	assert.True(t, called)

	// complete wave 0. after applying PostSync, we should perform callback and final should be set true
	_, _, results = syncCtx.GetState()
	pod2Res := results[1]
	pod2Res.HookPhase = synccommon.OperationSucceeded
	syncCtx.syncRes[resourceResultKey(pod2Res.ResourceKey, synccommon.SyncPhaseSync)] = pod2Res
	called = false
	syncCtx.syncWaveHook = func(phase synccommon.SyncPhase, waves []int, final bool) error {
		called = true
		assert.Equal(t, synccommon.SyncPhasePostSync, string(phase))
		assert.True(t, reflect.DeepEqual([]int{0}, waves))
		assert.True(t, final)
		return nil
	}
	syncCtx.Sync()
	assert.True(t, called)
}

func TestSyncWaveHookFail(t *testing.T) {
	syncCtx := newTestSyncCtx(nil, WithOperationSettings(false, false, false, false))
	pod1 := testingutils.NewPod()
	pod1.SetName("pod-1")

	syncCtx.resources = groupResources(ReconciliationResult{
		Live:   []*unstructured.Unstructured{nil},
		Target: []*unstructured.Unstructured{pod1},
	})

	called := false
	syncCtx.syncWaveHook = func(_ synccommon.SyncPhase, _ []int, _ bool) error {
		called = true
		return errors.New("intentional error")
	}
	syncCtx.Sync()
	assert.True(t, called)
	phase, msg, results := syncCtx.GetState()
	assert.Equal(t, synccommon.OperationFailed, phase)
	assert.Equal(t, "SyncWaveHook failed: intentional error", msg)
	assert.Equal(t, synccommon.OperationRunning, results[0].HookPhase)
}

func TestPruneLast(t *testing.T) {
	syncCtx := newTestSyncCtx(nil)
	syncCtx.pruneLast = true

	pod1 := testingutils.NewPod()
	pod1.SetName("pod-1")
	pod2 := testingutils.NewPod()
	pod2.SetName("pod-2")
	pod3 := testingutils.NewPod()
	pod3.SetName("pod-3")

	t.Run("syncPhaseSameWave", func(t *testing.T) {
		syncCtx.resources = groupResources(ReconciliationResult{
			Live:   []*unstructured.Unstructured{nil, pod2, pod3},
			Target: []*unstructured.Unstructured{pod1, nil, nil},
		})
		tasks, successful := syncCtx.getSyncTasks()

		assert.True(t, successful)
		assert.Len(t, tasks, 3)
		// last wave is the last sync wave for non-prune task + 1
		lastWaves, _ := tasks.lastWaves()
		assert.True(t, reflect.DeepEqual([]int{1}, lastWaves))
	})

	t.Run("syncPhaseDifferentWave", func(t *testing.T) {
		pod1.SetAnnotations(map[string]string{synccommon.AnnotationSyncWave: "2"})
		pod2.SetAnnotations(map[string]string{synccommon.AnnotationSyncWave: "1"})
		pod3.SetAnnotations(map[string]string{synccommon.AnnotationSyncWave: "7"})
		syncCtx.resources = groupResources(ReconciliationResult{
			Live:   []*unstructured.Unstructured{nil, pod2, pod3},
			Target: []*unstructured.Unstructured{pod1, nil, nil},
		})
		tasks, successful := syncCtx.getSyncTasks()

		assert.True(t, successful)
		assert.Len(t, tasks, 3)
		// last wave is the last sync wave for tasks + 1
		lastWaves, _ := tasks.lastWaves()
		assert.True(t, reflect.DeepEqual([]int{8}, lastWaves))
	})

	t.Run("pruneLastIndividualResources", func(t *testing.T) {
		syncCtx.pruneLast = false

		pod1.SetAnnotations(map[string]string{synccommon.AnnotationSyncWave: "2"})
		pod2.SetAnnotations(map[string]string{synccommon.AnnotationSyncWave: "1", synccommon.AnnotationSyncOptions: synccommon.SyncOptionPruneLast})
		pod3.SetAnnotations(map[string]string{synccommon.AnnotationSyncWave: "7", synccommon.AnnotationSyncOptions: synccommon.SyncOptionPruneLast})
		syncCtx.resources = groupResources(ReconciliationResult{
			Live:   []*unstructured.Unstructured{nil, pod2, pod3},
			Target: []*unstructured.Unstructured{pod1, nil, nil},
		})
		tasks, successful := syncCtx.getSyncTasks()

		assert.True(t, successful)
		assert.Len(t, tasks, 3)
		// last wave is the last sync wave for tasks + 1
		lastWaves, _ := tasks.lastWaves()
		assert.True(t, reflect.DeepEqual([]int{8}, lastWaves))
	})
}

func diffResultList() *diff.DiffResultList {
	pod1 := testingutils.NewPod()
	pod1.SetName("pod-1")
	pod1.SetNamespace(testingutils.FakeArgoCDNamespace)
	pod2 := testingutils.NewPod()
	pod2.SetName("pod-2")
	pod2.SetNamespace(testingutils.FakeArgoCDNamespace)
	pod3 := testingutils.NewPod()
	pod3.SetName("pod-3")
	pod3.SetNamespace(testingutils.FakeArgoCDNamespace)

	diffResultList := diff.DiffResultList{
		Modified: true,
		Diffs:    []diff.DiffResult{},
	}

	podBytes, _ := json.Marshal(pod1)
	diffResultList.Diffs = append(diffResultList.Diffs, diff.DiffResult{NormalizedLive: []byte("null"), PredictedLive: podBytes, Modified: true})

	podBytes, _ = json.Marshal(pod2)
	diffResultList.Diffs = append(diffResultList.Diffs, diff.DiffResult{NormalizedLive: podBytes, PredictedLive: []byte("null"), Modified: true})

	podBytes, _ = json.Marshal(pod3)
	diffResultList.Diffs = append(diffResultList.Diffs, diff.DiffResult{NormalizedLive: podBytes, PredictedLive: podBytes, Modified: false})

	return &diffResultList
}

func TestSyncContext_GetDeleteOptions_Default(t *testing.T) {
	sc := syncContext{}
	opts := sc.getDeleteOptions()
	assert.Equal(t, metav1.DeletePropagationForeground, *opts.PropagationPolicy)
}

func TestSyncContext_GetDeleteOptions_WithPrunePropagationPolicy(t *testing.T) {
	sc := syncContext{}

	policy := metav1.DeletePropagationBackground
	WithPrunePropagationPolicy(&policy)(&sc)

	opts := sc.getDeleteOptions()
	assert.Equal(t, metav1.DeletePropagationBackground, *opts.PropagationPolicy)
}

func TestSetOperationFailed(t *testing.T) {
	sc := syncContext{}
	sc.log = textlogger.NewLogger(textlogger.NewConfig()).WithValues("application", "fake-app")

	tasks := make([]*syncTask, 0)
	tasks = append(tasks, &syncTask{message: "namespace not found"})

	sc.setOperationFailed(nil, tasks, "one or more objects failed to apply")

	assert.Equal(t, "one or more objects failed to apply, reason: namespace not found", sc.message)
}

func TestSetOperationFailedDuplicatedMessages(t *testing.T) {
	sc := syncContext{}
	sc.log = textlogger.NewLogger(textlogger.NewConfig()).WithValues("application", "fake-app")

	tasks := make([]*syncTask, 0)
	tasks = append(tasks, &syncTask{message: "namespace not found"})
	tasks = append(tasks, &syncTask{message: "namespace not found"})

	sc.setOperationFailed(nil, tasks, "one or more objects failed to apply")

	assert.Equal(t, "one or more objects failed to apply, reason: namespace not found", sc.message)
}

func TestSetOperationFailedNoTasks(t *testing.T) {
	sc := syncContext{}
	sc.log = textlogger.NewLogger(textlogger.NewConfig()).WithValues("application", "fake-app")

	sc.setOperationFailed(nil, nil, "one or more objects failed to apply")

	assert.Equal(t, "one or more objects failed to apply", sc.message)
}

func TestWaveReorderingOfPruneTasks(t *testing.T) {
	ns := testingutils.NewNamespace()
	ns.SetName("ns")
	pod1 := testingutils.NewPod()
	pod1.SetName("pod-1")
	pod2 := testingutils.NewPod()
	pod2.SetName("pod-2")
	pod3 := testingutils.NewPod()
	pod3.SetName("pod-3")
	pod4 := testingutils.NewPod()
	pod4.SetName("pod-4")
	pod5 := testingutils.NewPod()
	pod5.SetName("pod-5")
	pod6 := testingutils.NewPod()
	pod6.SetName("pod-6")
	pod7 := testingutils.NewPod()
	pod7.SetName("pod-7")

	type Test struct {
		name              string
		target            []*unstructured.Unstructured
		live              []*unstructured.Unstructured
		expectedWaveOrder map[string]int
		pruneLast         bool
	}
	runTest := func(test Test) {
		t.Run(test.name, func(t *testing.T) {
			syncCtx := newTestSyncCtx(nil)
			syncCtx.pruneLast = test.pruneLast
			syncCtx.resources = groupResources(ReconciliationResult{
				Live:   test.live,
				Target: test.target,
			})
			tasks, successful := syncCtx.getSyncTasks()

			assert.True(t, successful)
			assert.Len(t, tasks, len(test.target))

			for _, task := range tasks {
				assert.Equal(t, test.expectedWaveOrder[task.name()], task.wave())
			}
		})
	}

	// same wave
	sameWaveTests := []Test{
		{
			name:   "sameWave_noPruneTasks",
			live:   []*unstructured.Unstructured{nil, nil, nil, nil, nil},
			target: []*unstructured.Unstructured{ns, pod1, pod2, pod3, pod4},
			// no change in wave order
			expectedWaveOrder: map[string]int{ns.GetName(): 0, pod1.GetName(): 0, pod2.GetName(): 0, pod3.GetName(): 0, pod4.GetName(): 0},
		},
		{
			name:   "sameWave_allPruneTasks",
			live:   []*unstructured.Unstructured{ns, pod1, pod2, pod3, pod4},
			target: []*unstructured.Unstructured{nil, nil, nil, nil, nil},
			// no change in wave order
			expectedWaveOrder: map[string]int{ns.GetName(): 0, pod1.GetName(): 0, pod2.GetName(): 0, pod3.GetName(): 0, pod4.GetName(): 0},
		},
		{
			name:   "sameWave_mixedTasks",
			live:   []*unstructured.Unstructured{ns, pod1, nil, pod3, pod4},
			target: []*unstructured.Unstructured{ns, nil, pod2, nil, nil},
			// no change in wave order
			expectedWaveOrder: map[string]int{ns.GetName(): 0, pod1.GetName(): 0, pod2.GetName(): 0, pod3.GetName(): 0, pod4.GetName(): 0},
		},
	}

	for _, test := range sameWaveTests {
		runTest(test)
	}

	// different wave
	differentWaveTests := []Test{
		{
			name:   "differentWave_noPruneTasks",
			target: []*unstructured.Unstructured{ns, pod1, pod2, pod3, pod4},
			live:   []*unstructured.Unstructured{nil, nil, nil, nil, nil},
			// no change in wave order
			expectedWaveOrder: map[string]int{
				// new wave 		// original wave
				ns.GetName():   0, // 0
				pod1.GetName(): 1, // 1
				pod2.GetName(): 2, // 2
				pod3.GetName(): 3, // 3
				pod4.GetName(): 4, // 4
			},
		},
		{
			name:   "differentWave_allPruneTasks",
			target: []*unstructured.Unstructured{nil, nil, nil, nil, nil},
			live:   []*unstructured.Unstructured{ns, pod1, pod2, pod3, pod4},
			// change in prune wave order
			expectedWaveOrder: map[string]int{
				// new wave 		// original wave
				ns.GetName():   4, // 0
				pod1.GetName(): 3, // 1
				pod2.GetName(): 2, // 2
				pod3.GetName(): 1, // 3
				pod4.GetName(): 0, // 4
			},
		},
		{
			name:   "differentWave_mixedTasks",
			target: []*unstructured.Unstructured{ns, nil, pod2, nil, nil},
			live:   []*unstructured.Unstructured{ns, pod1, nil, pod3, pod4},
			// change in prune wave order
			expectedWaveOrder: map[string]int{
				// new wave 		// original wave
				pod1.GetName(): 4, // 1
				pod3.GetName(): 3, // 3
				pod4.GetName(): 1, // 4

				// no change since non prune tasks
				ns.GetName():   0, // 0
				pod2.GetName(): 2, // 2
			},
		},
	}

	for _, test := range differentWaveTests {
		ns.SetAnnotations(map[string]string{synccommon.AnnotationSyncWave: "0"})
		pod1.SetAnnotations(map[string]string{synccommon.AnnotationSyncWave: "1"})
		pod2.SetAnnotations(map[string]string{synccommon.AnnotationSyncWave: "2"})
		pod3.SetAnnotations(map[string]string{synccommon.AnnotationSyncWave: "3"})
		pod4.SetAnnotations(map[string]string{synccommon.AnnotationSyncWave: "4"})

		runTest(test)
	}

	// prune last
	pruneLastTests := []Test{
		{
			name:      "pruneLast",
			pruneLast: true,
			live:      []*unstructured.Unstructured{ns, pod1, pod2, pod3, pod4},
			target:    []*unstructured.Unstructured{ns, nil, nil, nil, nil},
			// change in prune wave order
			expectedWaveOrder: map[string]int{
				// new wave 		// original wave
				pod1.GetName(): 5, // 1
				pod2.GetName(): 5, // 2
				pod3.GetName(): 5, // 3
				pod4.GetName(): 5, // 4

				// no change since non prune tasks
				ns.GetName(): 0, // 0
			},
		},
		{
			name:      "pruneLastIndividualResources",
			pruneLast: false,
			live:      []*unstructured.Unstructured{ns, pod1, pod2, pod3, pod4},
			target:    []*unstructured.Unstructured{ns, nil, nil, nil, nil},
			// change in wave order
			expectedWaveOrder: map[string]int{
				// new wave 		// original wave
				pod1.GetName(): 4, // 1
				pod2.GetName(): 5, // 2
				pod3.GetName(): 2, // 3
				pod4.GetName(): 1, // 4

				// no change since non prune tasks
				ns.GetName(): 0, // 0
			},
		},
	}

	for _, test := range pruneLastTests {
		ns.SetAnnotations(map[string]string{synccommon.AnnotationSyncWave: "0"})
		pod1.SetAnnotations(map[string]string{synccommon.AnnotationSyncWave: "1"})
		pod2.SetAnnotations(map[string]string{synccommon.AnnotationSyncWave: "2", synccommon.AnnotationSyncOptions: synccommon.SyncOptionPruneLast})
		pod3.SetAnnotations(map[string]string{synccommon.AnnotationSyncWave: "3"})
		pod4.SetAnnotations(map[string]string{synccommon.AnnotationSyncWave: "4"})

		runTest(test)
	}

	// additional test
	tests := []Test{
		{
			name:   "mixedTasks",
			target: []*unstructured.Unstructured{ns, nil, pod2, nil, nil, nil, pod6, nil},
			live:   []*unstructured.Unstructured{ns, pod1, nil, pod3, pod4, pod5, pod6, pod7},
			// change in prune wave order
			expectedWaveOrder: map[string]int{
				// new wave 		// original wave
				pod1.GetName(): 5, // 1
				pod3.GetName(): 4, // 3
				pod4.GetName(): 4, // 3
				pod5.GetName(): 3, // 4
				pod7.GetName(): 1, // 5

				// no change since non prune tasks
				ns.GetName():   -1, // -1
				pod2.GetName(): 3,  // 3
				pod6.GetName(): 5,  // 5
			},
		},
	}
	for _, test := range tests {
		ns.SetAnnotations(map[string]string{synccommon.AnnotationSyncWave: "-1"})
		pod1.SetAnnotations(map[string]string{synccommon.AnnotationSyncWave: "1"})
		pod2.SetAnnotations(map[string]string{synccommon.AnnotationSyncWave: "3"})
		pod3.SetAnnotations(map[string]string{synccommon.AnnotationSyncWave: "3"})
		pod4.SetAnnotations(map[string]string{synccommon.AnnotationSyncWave: "3"})
		pod5.SetAnnotations(map[string]string{synccommon.AnnotationSyncWave: "4"})
		pod6.SetAnnotations(map[string]string{synccommon.AnnotationSyncWave: "5"})
		pod7.SetAnnotations(map[string]string{synccommon.AnnotationSyncWave: "5"})

		runTest(test)
	}
}

func TestWaitForCleanUpBeforeNextWave(t *testing.T) {
	pod1 := testingutils.NewPod()
	pod1.SetName("pod-1")
	pod2 := testingutils.NewPod()
	pod2.SetName("pod-2")
	pod3 := testingutils.NewPod()
	pod3.SetName("pod-3")

	pod1.SetAnnotations(map[string]string{synccommon.AnnotationSyncWave: "1"})
	pod2.SetAnnotations(map[string]string{synccommon.AnnotationSyncWave: "2"})
	pod3.SetAnnotations(map[string]string{synccommon.AnnotationSyncWave: "3"})

	syncCtx := newTestSyncCtx(nil)
	syncCtx.prune = true

	// prune order : pod3 -> pod2 -> pod1
	syncCtx.resources = groupResources(ReconciliationResult{
		Target: []*unstructured.Unstructured{nil, nil, nil},
		Live:   []*unstructured.Unstructured{pod1, pod2, pod3},
	})

	var phase synccommon.OperationPhase
	var msg string
	var result []synccommon.ResourceSyncResult

	// 1st sync should prune only pod3
	syncCtx.Sync()
	phase, _, result = syncCtx.GetState()
	assert.Equal(t, synccommon.OperationRunning, phase)
	assert.Len(t, result, 1)
	assert.Equal(t, "pod-3", result[0].ResourceKey.Name)
	assert.Equal(t, synccommon.ResultCodePruned, result[0].Status)

	// simulate successful delete of pod3
	syncCtx.resources = groupResources(ReconciliationResult{
		Target: []*unstructured.Unstructured{nil, nil},
		Live:   []*unstructured.Unstructured{pod1, pod2},
	})

	// next sync should prune only pod2
	syncCtx.Sync()
	phase, _, result = syncCtx.GetState()
	assert.Equal(t, synccommon.OperationRunning, phase)
	assert.Len(t, result, 2)
	assert.Equal(t, "pod-2", result[1].ResourceKey.Name)
	assert.Equal(t, synccommon.ResultCodePruned, result[1].Status)

	// add delete timestamp on pod2 to simulate pending delete
	pod2.SetDeletionTimestamp(&metav1.Time{Time: time.Now()})

	// next sync should wait for deletion of pod2 from cluster,
	// it should not move to next wave and prune pod1
	syncCtx.Sync()
	phase, msg, result = syncCtx.GetState()
	assert.Equal(t, synccommon.OperationRunning, phase)
	assert.Equal(t, "waiting for deletion of /Pod/pod-2", msg)
	assert.Len(t, result, 2)

	// simulate successful delete of pod2
	syncCtx.resources = groupResources(ReconciliationResult{
		Target: []*unstructured.Unstructured{nil},
		Live:   []*unstructured.Unstructured{pod1},
	})

	// next sync should proceed with next wave
	// i.e deletion of pod1
	syncCtx.Sync()
	phase, _, result = syncCtx.GetState()
	assert.Equal(t, synccommon.OperationSucceeded, phase)
	assert.Len(t, result, 3)
	assert.Equal(t, "pod-3", result[0].ResourceKey.Name)
	assert.Equal(t, "pod-2", result[1].ResourceKey.Name)
	assert.Equal(t, "pod-1", result[2].ResourceKey.Name)
	assert.Equal(t, synccommon.ResultCodePruned, result[0].Status)
	assert.Equal(t, synccommon.ResultCodePruned, result[1].Status)
	assert.Equal(t, synccommon.ResultCodePruned, result[2].Status)
}

func BenchmarkSync(b *testing.B) {
	podManifest := `{
	  "apiVersion": "v1",
	  "kind": "Pod",
	  "metadata": {
		"name": "my-pod"
	  },
	  "spec": {
		"containers": [
		${containers}
		]
	  }
	}`
	container := `{
			"image": "nginx:1.7.9",
			"name": "nginx",
			"resources": {
			  "requests": {
				"cpu": "0.2"
			  }
			}
		  }`

	maxContainers := 10
	for i := 0; i < b.N; i++ {
		b.StopTimer()

		containerCount := min(i+1, maxContainers)

		containerStr := strings.Repeat(container+",", containerCount)
		containerStr = containerStr[:len(containerStr)-1]

		manifest := strings.ReplaceAll(podManifest, "${containers}", containerStr)
		pod := testingutils.Unstructured(manifest)
		pod.SetNamespace(testingutils.FakeArgoCDNamespace)

		syncCtx := newTestSyncCtx(nil, WithOperationSettings(false, true, false, false))
		syncCtx.log = logr.Discard()
		syncCtx.resources = groupResources(ReconciliationResult{
			Live:   []*unstructured.Unstructured{nil, pod},
			Target: []*unstructured.Unstructured{testingutils.NewService(), nil},
		})

		b.StartTimer()
		syncCtx.Sync()
	}
}

func TestNeedsClientSideApplyMigration(t *testing.T) {
	syncCtx := newTestSyncCtx(nil)

	tests := []struct {
		name     string
		liveObj  *unstructured.Unstructured
		expected bool
	}{
		{
			name:     "nil object",
			liveObj:  nil,
			expected: false,
		},
		{
			name:     "object with no managed fields",
			liveObj:  testingutils.NewPod(),
			expected: false,
		},
		{
			name: "object with kubectl-client-side-apply fields",
			liveObj: func() *unstructured.Unstructured {
				obj := testingutils.NewPod()
				obj.SetManagedFields([]metav1.ManagedFieldsEntry{
					{
						Manager:   "kubectl-client-side-apply",
						Operation: metav1.ManagedFieldsOperationUpdate,
						FieldsV1:  &metav1.FieldsV1{Raw: []byte(`{"f:metadata":{"f:annotations":{}}}`)},
					},
				})
				return obj
			}(),
			expected: true,
		},
		{
			name: "object with only argocd-controller fields",
			liveObj: func() *unstructured.Unstructured {
				obj := testingutils.NewPod()
				obj.SetManagedFields([]metav1.ManagedFieldsEntry{
					{
						Manager:   "argocd-controller",
						Operation: metav1.ManagedFieldsOperationApply,
						FieldsV1:  &metav1.FieldsV1{Raw: []byte(`{"f:spec":{"f:replicas":{}}}`)},
					},
				})
				return obj
			}(),
			expected: false,
		},
		{
			name: "object with mixed field managers",
			liveObj: func() *unstructured.Unstructured {
				obj := testingutils.NewPod()
				obj.SetManagedFields([]metav1.ManagedFieldsEntry{
					{
						Manager:   "kubectl-client-side-apply",
						Operation: metav1.ManagedFieldsOperationUpdate,
						FieldsV1:  &metav1.FieldsV1{Raw: []byte(`{"f:metadata":{"f:annotations":{}}}`)},
					},
					{
						Manager:   "argocd-controller",
						Operation: metav1.ManagedFieldsOperationApply,
						FieldsV1:  &metav1.FieldsV1{Raw: []byte(`{"f:spec":{"f:replicas":{}}}`)},
					},
				})
				return obj
			}(),
			expected: true,
		},
	}

	for _, tt := range tests {
		t.Run(tt.name, func(t *testing.T) {
			result := syncCtx.needsClientSideApplyMigration(tt.liveObj, "kubectl-client-side-apply")
			assert.Equal(t, tt.expected, result)
		})
	}
}

<<<<<<< HEAD
func TestWaveReorderingOfPruneTasksUsingBinaryTreeOrdering(t *testing.T) {
	ns := testingutils.NewNamespace()
	ns.SetName("ns")
	pod1 := testingutils.NewPod()
	pod1.SetName("pod-1")
	pod2 := testingutils.NewPod()
	pod2.SetName("pod-2")
	pod3 := testingutils.NewPod()
	pod3.SetName("pod-3")
	pod4 := testingutils.NewPod()
	pod4.SetName("pod-4")
	pod5 := testingutils.NewPod()
	pod5.SetName("pod-5")
	pod6 := testingutils.NewPod()
	pod6.SetName("pod-6")
	pod7 := testingutils.NewPod()
	pod7.SetName("pod-7")

	type Test struct {
		name                              string
		target                            []*unstructured.Unstructured
		live                              []*unstructured.Unstructured
		expectedWaveOrder                 map[string]int
		expectedWaveUseBinaryTreeOrdering map[string]string
		pruneLast                         bool
	}
	runTest := func(test Test) {
		t.Run(test.name, func(t *testing.T) {
			fmt.Println(test.name)
			syncCtx := newTestSyncCtx(nil)
			syncCtx.pruneLast = test.pruneLast
			syncCtx.resources = groupResources(ReconciliationResult{
				Live:   test.live,
				Target: test.target,
			})
			tasks, successful := syncCtx.getSyncTasks()

			assert.True(t, successful)
			assert.Len(t, tasks, len(test.target))

			for i, task := range tasks {
				assert.Equal(t, test.expectedWaveOrder[task.name()], task.wave())
				assert.Equal(t, test.expectedWaveUseBinaryTreeOrdering[task.name()], task.waveUseBinaryTreeOrdering())
				fmt.Println(i)
				fmt.Println(test.expectedWaveUseBinaryTreeOrdering[task.name()])
				fmt.Println(task.waveUseBinaryTreeOrdering())
			}
		})
	}

	// same wave
	sameWaveTests := []Test{
		{
			name:   "sameWave_noPruneTasks",
			live:   []*unstructured.Unstructured{nil, nil, nil, nil, nil},
			target: []*unstructured.Unstructured{ns, pod1, pod2, pod3, pod4},
			// no change in wave order
			expectedWaveOrder:                 map[string]int{ns.GetName(): 0, pod1.GetName(): 0, pod2.GetName(): 0, pod3.GetName(): 0, pod4.GetName(): 0},
			expectedWaveUseBinaryTreeOrdering: map[string]string{ns.GetName(): "false", pod1.GetName(): "false", pod2.GetName(): "false", pod3.GetName(): "false", pod4.GetName(): "false"},
		},
		{
			name:   "sameWave_allPruneTasks",
			live:   []*unstructured.Unstructured{ns, pod1, pod2, pod3, pod4},
			target: []*unstructured.Unstructured{nil, nil, nil, nil, nil},
			// no change in wave order
			expectedWaveOrder:                 map[string]int{ns.GetName(): 0, pod1.GetName(): 0, pod2.GetName(): 0, pod3.GetName(): 0, pod4.GetName(): 0},
			expectedWaveUseBinaryTreeOrdering: map[string]string{ns.GetName(): "false", pod1.GetName(): "false", pod2.GetName(): "false", pod3.GetName(): "false", pod4.GetName(): "false"},
		},
		{
			name:   "sameWave_mixedTasks",
			live:   []*unstructured.Unstructured{ns, pod1, nil, pod3, pod4},
			target: []*unstructured.Unstructured{ns, nil, pod2, nil, nil},
			// no change in wave order
			expectedWaveOrder:                 map[string]int{ns.GetName(): 0, pod1.GetName(): 0, pod2.GetName(): 0, pod3.GetName(): 0, pod4.GetName(): 0},
			expectedWaveUseBinaryTreeOrdering: map[string]string{ns.GetName(): "false", pod1.GetName(): "false", pod2.GetName(): "false", pod3.GetName(): "false", pod4.GetName(): "false"},
		},
	}

	for _, test := range sameWaveTests {
		runTest(test)
	}

	// different wave
	differentWaveTests := []Test{
		{
			name:   "differentWave_noPruneTasks",
			target: []*unstructured.Unstructured{ns, pod1, pod2, pod3, pod4},
			live:   []*unstructured.Unstructured{nil, nil, nil, nil, nil},
			// no change in wave order
			expectedWaveOrder: map[string]int{
				// new wave 		// original wave
				ns.GetName():   0, // 0
				pod1.GetName(): 1, // 1
				pod2.GetName(): 2, // 2
				pod3.GetName(): 4, // 4
				pod4.GetName(): 8, // 8
			},
			expectedWaveUseBinaryTreeOrdering: map[string]string{
				ns.GetName():   "true",
				pod1.GetName(): "true",
				pod2.GetName(): "true",
				pod3.GetName(): "true",
				pod4.GetName(): "true",
			},
		},
		{
			name:   "differentWave_allPruneTasks",
			target: []*unstructured.Unstructured{nil, nil, nil, nil, nil},
			live:   []*unstructured.Unstructured{ns, pod1, pod2, pod3, pod4},
			// change in prune wave order
			expectedWaveOrder: map[string]int{
				// new wave 		// original wave
				ns.GetName():   16, // 0
				pod1.GetName(): 8,  // 1
				pod2.GetName(): 4,  // 2
				pod3.GetName(): 2,  // 4
				pod4.GetName(): 1,  // 8
			},
			expectedWaveUseBinaryTreeOrdering: map[string]string{
				ns.GetName():   "true",
				pod1.GetName(): "true",
				pod2.GetName(): "true",
				pod3.GetName(): "true",
				pod4.GetName(): "true",
			},
		},
		{
			name:   "differentWave_mixedTasks",
			target: []*unstructured.Unstructured{ns, nil, pod2, nil, nil},
			live:   []*unstructured.Unstructured{ns, pod1, nil, pod3, pod4},
			// change in prune wave order
			expectedWaveOrder: map[string]int{
				// new wave 		// original wave
				pod1.GetName(): 4, // 1
				pod3.GetName(): 2, // 4
				pod4.GetName(): 1, // 8

				// no change since non prune tasks
				ns.GetName():   0, // 0
				pod2.GetName(): 2, // 2
			},
			expectedWaveUseBinaryTreeOrdering: map[string]string{
				ns.GetName():   "true",
				pod1.GetName(): "true",
				pod2.GetName(): "true",
				pod3.GetName(): "true",
				pod4.GetName(): "true",
			},
		},
	}

	for _, test := range differentWaveTests {
		ns.SetAnnotations(map[string]string{synccommon.AnnotationSyncWave: "0", synccommon.AnnotationUseBinaryTreeWaveOrdering: "true"})
		pod1.SetAnnotations(map[string]string{synccommon.AnnotationSyncWave: "1", synccommon.AnnotationUseBinaryTreeWaveOrdering: "true"})
		pod2.SetAnnotations(map[string]string{synccommon.AnnotationSyncWave: "2", synccommon.AnnotationUseBinaryTreeWaveOrdering: "true"})
		pod3.SetAnnotations(map[string]string{synccommon.AnnotationSyncWave: "4", synccommon.AnnotationUseBinaryTreeWaveOrdering: "true"})
		pod4.SetAnnotations(map[string]string{synccommon.AnnotationSyncWave: "8", synccommon.AnnotationUseBinaryTreeWaveOrdering: "true"})

		runTest(test)
	}

	// different wave
	differentWaveAndDifferentWaveOrderingTests := []Test{
		{
			name:   "differentWaveAndDifferentWaveOrdering_AllPruneTasks",
			target: []*unstructured.Unstructured{nil, nil, nil, nil, nil},
			live:   []*unstructured.Unstructured{ns, pod1, pod2, pod3, pod4},
			// no change in wave order
			expectedWaveOrder: map[string]int{
				// new wave 		// original wave
				ns.GetName():   8, // 0
				pod1.GetName(): 4, // 1
				pod2.GetName(): 2, // 2
				pod3.GetName(): 1, // 4
				pod4.GetName(): 1, // 5
			},
			expectedWaveUseBinaryTreeOrdering: map[string]string{
				ns.GetName():   "true",
				pod1.GetName(): "true",
				pod2.GetName(): "true",
				pod3.GetName(): "true",
				pod4.GetName(): "true",
			},
		},
	}

	for _, test := range differentWaveAndDifferentWaveOrderingTests {
		ns.SetAnnotations(map[string]string{synccommon.AnnotationSyncWave: "0"})
		pod1.SetAnnotations(map[string]string{synccommon.AnnotationSyncWave: "1"})
		pod2.SetAnnotations(map[string]string{synccommon.AnnotationSyncWave: "2", synccommon.AnnotationUseBinaryTreeWaveOrdering: "true"})
		pod3.SetAnnotations(map[string]string{synccommon.AnnotationSyncWave: "4", synccommon.AnnotationUseBinaryTreeWaveOrdering: "true"})
		pod4.SetAnnotations(map[string]string{synccommon.AnnotationSyncWave: "5", synccommon.AnnotationUseBinaryTreeWaveOrdering: "true"})

		runTest(test)
	}

	// prune last
	pruneLastTests := []Test{
		{
			name:      "pruneLast",
			pruneLast: true,
			live:      []*unstructured.Unstructured{ns, pod1, pod2, pod3, pod4},
			target:    []*unstructured.Unstructured{ns, nil, nil, nil, nil},
			// change in prune wave order
			expectedWaveOrder: map[string]int{
				// new wave 		// original wave
				pod1.GetName(): 16, // 1
				pod2.GetName(): 16, // 2
				pod3.GetName(): 16, // 4
				pod4.GetName(): 16, // 8

				// no change since non prune tasks
				ns.GetName(): 0, // 0
			},
			expectedWaveUseBinaryTreeOrdering: map[string]string{
				ns.GetName():   "true",
				pod1.GetName(): "true",
				pod2.GetName(): "true",
				pod3.GetName(): "true",
				pod4.GetName(): "true",
			},
		},
		{
			name:      "pruneLastIndividualResources",
			pruneLast: false,
			live:      []*unstructured.Unstructured{ns, pod1, pod2, pod3, pod4},
			target:    []*unstructured.Unstructured{ns, nil, nil, nil, nil},
			// change in wave order
			expectedWaveOrder: map[string]int{
				// new wave 		// original wave
				pod1.GetName(): 4,  // 1
				pod2.GetName(): 16, // 2
				pod3.GetName(): 2,  // 3
				pod4.GetName(): 1,  // 4

				// no change since non prune tasks
				ns.GetName(): 0, // 0
			},
			expectedWaveUseBinaryTreeOrdering: map[string]string{
				ns.GetName():   "true",
				pod1.GetName(): "true",
				pod2.GetName(): "true",
				pod3.GetName(): "true",
				pod4.GetName(): "true",
			},
		},
	}

	for _, test := range pruneLastTests {
		ns.SetAnnotations(map[string]string{synccommon.AnnotationSyncWave: "0", synccommon.AnnotationUseBinaryTreeWaveOrdering: "true"})
		pod1.SetAnnotations(map[string]string{synccommon.AnnotationSyncWave: "1", synccommon.AnnotationUseBinaryTreeWaveOrdering: "true"})
		pod2.SetAnnotations(map[string]string{synccommon.AnnotationSyncWave: "2", synccommon.AnnotationSyncOptions: synccommon.SyncOptionPruneLast})
		pod3.SetAnnotations(map[string]string{synccommon.AnnotationSyncWave: "4", synccommon.AnnotationUseBinaryTreeWaveOrdering: "true"})
		pod4.SetAnnotations(map[string]string{synccommon.AnnotationSyncWave: "8", synccommon.AnnotationUseBinaryTreeWaveOrdering: "true"})

		runTest(test)
	}

	// additional test
	tests := []Test{
		{
			name:   "mixedTasks",
			target: []*unstructured.Unstructured{ns, nil, pod2, nil, nil, nil, pod6, nil},
			live:   []*unstructured.Unstructured{ns, pod1, nil, pod3, pod4, pod5, pod6, pod7},
			// change in prune wave order
			expectedWaveOrder: map[string]int{
				// new wave 		// original wave
				pod1.GetName(): 5, // 1
				pod3.GetName(): 4, // 3
				pod4.GetName(): 4, // 3
				pod5.GetName(): 3, // 4
				pod7.GetName(): 1, // 5

				// no change since non prune tasks
				ns.GetName():   -1, // -1
				pod2.GetName(): 3,  // 3
				pod6.GetName(): 5,  // 5
			},
			expectedWaveUseBinaryTreeOrdering: map[string]string{
				pod1.GetName(): "false",
				pod3.GetName(): "false",
				pod4.GetName(): "false",
				pod5.GetName(): "false",
				pod7.GetName(): "false",
				ns.GetName():   "false",
				pod2.GetName(): "false",
				pod6.GetName(): "false",
			},
		},
	}
	for _, test := range tests {
		ns.SetAnnotations(map[string]string{synccommon.AnnotationSyncWave: "-1"})
		pod1.SetAnnotations(map[string]string{synccommon.AnnotationSyncWave: "1"})
		pod2.SetAnnotations(map[string]string{synccommon.AnnotationSyncWave: "3"})
		pod3.SetAnnotations(map[string]string{synccommon.AnnotationSyncWave: "3"})
		pod4.SetAnnotations(map[string]string{synccommon.AnnotationSyncWave: "3"})
		pod5.SetAnnotations(map[string]string{synccommon.AnnotationSyncWave: "4"})
		pod6.SetAnnotations(map[string]string{synccommon.AnnotationSyncWave: "5"})
		pod7.SetAnnotations(map[string]string{synccommon.AnnotationSyncWave: "5"})

		runTest(test)
	}
=======
func diffResultListClusterResource() *diff.DiffResultList {
	ns1 := testingutils.NewNamespace()
	ns1.SetName("ns-1")
	ns2 := testingutils.NewNamespace()
	ns2.SetName("ns-2")
	ns3 := testingutils.NewNamespace()
	ns3.SetName("ns-3")

	diffResultList := diff.DiffResultList{
		Modified: true,
		Diffs:    []diff.DiffResult{},
	}

	nsBytes, _ := json.Marshal(ns1)
	diffResultList.Diffs = append(diffResultList.Diffs, diff.DiffResult{NormalizedLive: nsBytes, PredictedLive: nsBytes, Modified: false})

	nsBytes, _ = json.Marshal(ns2)
	diffResultList.Diffs = append(diffResultList.Diffs, diff.DiffResult{NormalizedLive: nsBytes, PredictedLive: nsBytes, Modified: false})

	nsBytes, _ = json.Marshal(ns3)
	diffResultList.Diffs = append(diffResultList.Diffs, diff.DiffResult{NormalizedLive: nsBytes, PredictedLive: nsBytes, Modified: false})

	return &diffResultList
>>>>>>> 9068f902
}<|MERGE_RESOLUTION|>--- conflicted
+++ resolved
@@ -2428,7 +2428,6 @@
 	}
 }
 
-<<<<<<< HEAD
 func TestWaveReorderingOfPruneTasksUsingBinaryTreeOrdering(t *testing.T) {
 	ns := testingutils.NewNamespace()
 	ns.SetName("ns")
@@ -2731,7 +2730,8 @@
 
 		runTest(test)
 	}
-=======
+}
+  
 func diffResultListClusterResource() *diff.DiffResultList {
 	ns1 := testingutils.NewNamespace()
 	ns1.SetName("ns-1")
@@ -2755,5 +2755,4 @@
 	diffResultList.Diffs = append(diffResultList.Diffs, diff.DiffResult{NormalizedLive: nsBytes, PredictedLive: nsBytes, Modified: false})
 
 	return &diffResultList
->>>>>>> 9068f902
 }