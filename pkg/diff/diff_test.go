--- conflicted
+++ resolved
@@ -751,7 +751,24 @@
 	}
 }
 
-<<<<<<< HEAD
+func buildGVKParser(t *testing.T) *managedfields.GvkParser {
+	document := &openapi_v2.Document{}
+	err := proto.Unmarshal(testdata.OpenAPIV2Doc, document)
+	if err != nil {
+		t.Fatalf("error unmarshaling openapi doc: %s", err)
+	}
+	models, err := openapiproto.NewOpenAPIData(document)
+	if err != nil {
+		t.Fatalf("error building openapi data: %s", err)
+	}
+
+	gvkParser, err := managedfields.NewGVKParser(models, false)
+	if err != nil {
+		t.Fatalf("error building gvkParser: %s", err)
+	}
+	return gvkParser
+}
+
 func TestUnsortedEndpointSlice(t *testing.T) {
 	configUn := unmarshalFile("testdata/endpointslice-config.json")
 	liveUn := unmarshalFile("testdata/endpointslice-live.json")
@@ -761,24 +778,6 @@
 		require.NoError(t, err)
 		t.Log(ascii)
 	}
-=======
-func buildGVKParser(t *testing.T) *managedfields.GvkParser {
-	document := &openapi_v2.Document{}
-	err := proto.Unmarshal(testdata.OpenAPIV2Doc, document)
-	if err != nil {
-		t.Fatalf("error unmarshaling openapi doc: %s", err)
-	}
-	models, err := openapiproto.NewOpenAPIData(document)
-	if err != nil {
-		t.Fatalf("error building openapi data: %s", err)
-	}
-
-	gvkParser, err := managedfields.NewGVKParser(models, false)
-	if err != nil {
-		t.Fatalf("error building gvkParser: %s", err)
-	}
-	return gvkParser
->>>>>>> 9664cf81
 }
 
 func TestStructuredMergeDiff(t *testing.T) {
