--- conflicted
+++ resolved
@@ -36,15 +36,6 @@
 [gitops-slack]: https://kubernetes.slack.com/archives/CBT6N1ASG
 [kube-slack]: https://slack.k8s.io/
 
-<<<<<<< HEAD
-### Meetings
-
-The developer team meets regularly, every 1st and 3rd Tuesday of the month, [16:00 UTC](http://time.unitarium.com/utc/16). Instructions, agenda and minutes can be found in [the meeting doc](https://docs.google.com/document/d/17AEZgv6yVuD4HS7_oNPiMKmS7Q6vjkhk6jH0YCELpRk/edit#). The meetings will be recorded and added to this [YouTube playlist](https://www.youtube.com/playlist?list=PLbx4FZ4kOKnvSQP394o5UdF9wL7FaQd-R).
-
-We look forward to seeing you at our meetings and hearing about your feedback and ideas there!
-
-=======
->>>>>>> d8b1a12c
 ### Contributing to the effort
 
 At this stage we are interested in feedback, use-cases and help on the GitOps Engine.